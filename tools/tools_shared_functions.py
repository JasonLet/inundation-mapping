--- conflicted
+++ resolved
@@ -119,16 +119,10 @@
     """
 
     # Get statistics table from two rasters.
-<<<<<<< HEAD
     stats_dictionary = get_stats_table_from_binary_rasters(benchmark_raster_path,
                                                            predicted_raster_path,
                                                            agreement_raster,
                                                            mask_dict=mask_dict)
-=======
-    stats_dictionary = get_stats_table_from_binary_rasters(
-        benchmark_raster_path, predicted_raster_path, agreement_raster, mask_dict=mask_dict
-    )
->>>>>>> 6ab186d4
 
     for stats_mode in stats_dictionary:
         # Write the mode_stats_dictionary to the stats_csv.
@@ -190,7 +184,6 @@
     table statistics. Much of the calculations below were taken from older Python files.
     This is evident in the inconsistent use of case.
 
-<<<<<<< HEAD
     Parameters
     ----------
     true_negatives: int
@@ -212,22 +205,6 @@
     dict
         A dictionary of statistics. Statistic names are keys and statistic values are the values.
         Refer to dictionary definition in bottom of function for statistic names.
-=======
-    Args:
-        true_negatives (int):      The true negatives from a contingency table.
-        false_negatives (int):     The false negatives from a contingency table.
-        false_positives (int):     The false positives from a contingency table.
-        true_positives (int):      The true positives from a contingency table.
-        cell_area (float or None): This optional argument allows for area-based statistics to be calculated,
-                                   in the case that contingency table metrics were derived from areal
-                                   analysis.
-
-    Returns:
-        stats_dictionary (dict):   A dictionary of statistics. Statistic names are keys and statistic values
-                                   are the values. Refer to dictionary definition in bottom of function for
-                                   statistic names.
->>>>>>> 6ab186d4
-
     """
 
     vals, keys = CatStats.process_statistics(
@@ -425,17 +402,10 @@
         (1, 10): 10,
         (4, 0): 4,
         (4, 1): 4,
-<<<<<<< HEAD
         (4, 10): 10,
         (10, 0): 10,
         (10, 1): 10,
         (10, 10): 10
-=======
-        (4, np.nan): np.nan,
-        (np.nan, 0): np.nan,
-        (np.nan, 1): np.nan,
-        (np.nan, np.nan): np.nan,
->>>>>>> 6ab186d4
     }
 
     # Loop through exclusion masks and mask the agreement_array.
@@ -478,14 +448,10 @@
         # Hold on to original data
 
         candidate_raster.data = xr.where(
-<<<<<<< HEAD
             (all_masks['mask'].data == 4) & (candidate_raster.isnull() == 0), 4, candidate_raster
         )
         del all_masks
-=======
-            (all_masks.data == 4) & (candidate_raster.isnull() == 0), 4, candidate_raster
-        )
->>>>>>> 6ab186d4
+
 
     stats_table_dictionary = {}  # Initialize empty dictionary.
 
@@ -560,15 +526,9 @@
 
                 mask = make_geocube(poly_all_proj, ['mask'], like=candidate_raster).to_array()
                 candidate_raster.data = og_data
-<<<<<<< HEAD
                 candidate_raster.data = xr.where((mask.data != 4) & (candidate_raster.isnull() == 0), 4,
                                                  candidate_raster)
                 del mask
-=======
-                candidate_raster.data = xr.where(
-                    (mask.data != 4) & (candidate_raster.isnull() == 0), 4, candidate_raster
-                )
->>>>>>> 6ab186d4
 
                 poly_handle = poly_layer + '_b' + str(buffer_val) + 'm'
 
