#!/usr/bin/env python3

import json
import os
import re
import shutil
import sys

<<<<<<< HEAD
from tools_shared_variables import TEST_CASES_DIR, INPUTS_DIR, PREVIOUS_FIM_DIR, OUTPUTS_DIR, AHPS_BENCHMARK_CATEGORIES, \
    MAGNITUDE_DICT, elev_raster_ndv
=======
import pandas as pd
from inundate_mosaic_wrapper import produce_mosaicked_inundation
>>>>>>> 90ed7dde
from inundation import inundate
from mosaic_inundation import Mosaic_inundation
from tools_shared_functions import compute_contingency_stats_from_rasters
from tools_shared_variables import (
    AHPS_BENCHMARK_CATEGORIES,
    INPUTS_DIR,
    MAGNITUDE_DICT,
    OUTPUTS_DIR,
    PREVIOUS_FIM_DIR,
    TEST_CASES_DIR,
    elev_raster_ndv,
)

from utils.shared_functions import FIM_Helpers as fh


class benchmark(object):
    AHPS_BENCHMARK_CATEGORIES = AHPS_BENCHMARK_CATEGORIES
    MAGNITUDE_DICT = MAGNITUDE_DICT

    def __init__(self, category):
        """Class that handles benchmark data.

        Parameters
        ----------
        category : str
            Category of the benchmark site. Should be one of ['ble', 'ifc', 'nws', 'usgs', 'ras2fim'].
        """

        self.category = category.lower()
        assert category in list(
<<<<<<< HEAD
            self.MAGNITUDE_DICT.keys()), f"Category must be one of {list(self.MAGNITUDE_DICT.keys())}"
        self.validation_data = os.path.join(TEST_CASES_DIR, f'{self.category}_test_cases',
                                            f'validation_data_{self.category}')
=======
            self.MAGNITUDE_DICT.keys()
        ), f"Category must be one of {list(self.MAGNITUDE_DICT.keys())}"
        self.validation_data = os.path.join(
            TEST_CASES_DIR, f"{self.category}_test_cases", f"validation_data_{self.category}"
        )
>>>>>>> 90ed7dde
        self.is_ahps = True if self.category in self.AHPS_BENCHMARK_CATEGORIES else False

    def magnitudes(self):
        """Returns the magnitudes associated with the benchmark category."""
        return self.MAGNITUDE_DICT[self.category]

    def huc_data(self):
        """Returns a dict of HUC8, magnitudes, and sites."""
        huc_mags = {}
        for huc in os.listdir(self.validation_data):
            if not re.match(r"\d{8}", huc):
                continue
            huc_mags[huc] = self.data(huc)
        return huc_mags

    def data(self, huc):
<<<<<<< HEAD
        '''Returns a dict of magnitudes and sites for a given huc. Sites will be AHPS lids for
           AHPS sites and empty strings for non-AHPS sites.
        '''
=======
        """Returns a dict of magnitudes and sites for a given huc. Sites will be AHPS lids for
        AHPS sites and empty strings for non-AHPS sites.
        """
>>>>>>> 90ed7dde
        huc_dir = os.path.join(self.validation_data, huc)
        if not os.path.isdir(huc_dir):
            return {}
        if self.is_ahps:
            lids = os.listdir(huc_dir)

            mag_dict = {}
            for lid in lids:
                lid_dir = os.path.join(huc_dir, lid)
                for mag in [file for file in os.listdir(lid_dir) if file in self.magnitudes()]:
                    if mag in mag_dict:
                        mag_dict[mag].append(lid)
                    else:
                        mag_dict[mag] = [lid]
            return mag_dict
        else:
            mags = list(os.listdir(huc_dir))
<<<<<<< HEAD
            return {mag: [''] for mag in mags}

=======
            return {mag: [""] for mag in mags}
>>>>>>> 90ed7dde


class Test_Case(benchmark):
    def __init__(self, test_id, version, archive=True):
        """Class that handles test cases, specifically running the alpha test.

<<<<<<< HEAD
            Parameters
            ----------
            test_id : str
                ID of the test case in huc8_category format, e.g. `12090201_ble`.
            version : str
                Version of FIM to which this test_case belongs. This should correspond to the fim directory
                name in either `/data/previous_fim/` or `/outputs/`.
            archive : bool
                If true, this test case outputs will be placed into the `official_versions` folder
                and the FIM model will be read from the `/data/previous_fim` folder.
                If false, it will be saved to the `testing_versions/` folder and the FIM model
                will be read from the `/outputs/` folder.
=======
        Parameters
        ----------
        test_id : str
            ID of the test case in huc8_category format, e.g. `12090201_ble`.
        version : str
            Version of FIM to which this Test_Case belongs. This should correspond to the fim directory
            name in either `/data/previous_fim/` or `/outputs/`.
        archive : bool
            If true, this test case outputs will be placed into the `official_versions` folder
            and the FIM model will be read from the `/data/previous_fim` folder.
            If false, it will be saved to the `testing_versions/` folder and the FIM model
            will be read from the `/outputs/` folder.
>>>>>>> 90ed7dde

        """
        self.test_id = test_id
        self.huc, self.benchmark_cat = test_id.split("_")
        super().__init__(self.benchmark_cat)
        self.version = version
        self.archive = archive
        # FIM run directory path - uses HUC 6 for FIM 1 & 2
<<<<<<< HEAD
        self.fim_dir = os.path.join(PREVIOUS_FIM_DIR if archive else OUTPUTS_DIR,
                                    self.version,
                                    self.huc if not re.search('^fim_[1,2]', version, re.IGNORECASE) else self.huc[:6])
        # Test case directory path
        self.dir = os.path.join(TEST_CASES_DIR, f'{self.benchmark_cat}_test_cases',
                                test_id,
                                'official_versions' if archive else 'testing_versions',
                                version)
=======
        self.fim_dir = os.path.join(
            PREVIOUS_FIM_DIR if archive else OUTPUTS_DIR,
            self.version,
            self.huc if not re.search("^fim_[1,2]", version, re.IGNORECASE) else self.huc[:6],
        )
        # Test case directory path
        self.dir = os.path.join(
            TEST_CASES_DIR,
            f"{self.benchmark_cat}_test_cases",
            test_id,
            "official_versions" if archive else "testing_versions",
            version,
        )
>>>>>>> 90ed7dde
        if not os.path.exists(self.dir):
            os.makedirs(self.dir)
        # Benchmark data path
        self.benchmark_dir = os.path.join(self.validation_data, self.huc)

        # Create list of shapefile paths to use as exclusion areas.
<<<<<<< HEAD
        self.mask_dict = {'levees':
                              {'path': '/data/inputs/nld_vectors/Levee_protected_areas.gpkg',
                               'buffer': None,
                               'operation': 'exclude'
                               },
                          'waterbodies':
                              {'path': '/data/inputs/nwm_hydrofabric/nwm_lakes.gpkg',
                               'buffer': None,
                               'operation': 'exclude',
                               },
                          }
=======
        self.mask_dict = {
            "levees": {
                "path": "/data/inputs/nld_vectors/Levee_protected_areas.gpkg",
                "buffer": None,
                "operation": "exclude",
            },
            "waterbodies": {
                "path": "/data/inputs/nwm_hydrofabric/nwm_lakes.gpkg",
                "buffer": None,
                "operation": "exclude",
            },
        }
>>>>>>> 90ed7dde

    @classmethod
    def list_all_test_cases(cls, version, archive, benchmark_categories=[]):
        """Returns a complete list of all benchmark category test cases as classes.

<<<<<<< HEAD
            Parameters
            ----------
            version : str
                Version of FIM to which this test_case belongs. This should correspond to the fim directory
                name in either `/data/previous_fim/` or `/outputs/`.
            archive : bool
                If true, this test case outputs will be placed into the `official_versions` folder
                and the FIM model will be read from the `/data/previous_fim` folder.
                If false, it will be saved to the `testing_versions/` folder and the FIM model
                will be read from the `/outputs/` folder.
=======
        Parameters
        ----------
        version : str
            Version of FIM to which this test_case belongs. This should correspond to the fim directory
            name in either `/data/previous_fim/` or `/outputs/`.
        archive : bool
            If true, this test case outputs will be placed into the `official_versions` folder
            and the FIM model will be read from the `/data/previous_fim` folder.
            If false, it will be saved to the `testing_versions/` folder and the FIM model
            will be read from the `/outputs/` folder.
>>>>>>> 90ed7dde
        """
        if not benchmark_categories:
            benchmark_categories = list(cls.MAGNITUDE_DICT.keys())

        test_case_list = []
        for bench_cat in benchmark_categories:
            benchmark_class = benchmark(bench_cat)
            benchmark_data = benchmark_class.huc_data()

            for huc in benchmark_data.keys():
                test_case_list.append(cls(f"{huc}_{bench_cat}", version, archive))

        return test_case_list

<<<<<<< HEAD
    def alpha_test(self, calibrated=False, model='', mask_type='huc', inclusion_area='',
                   inclusion_area_buffer=0, overwrite=True, verbose=False, gms_workers=1):
        '''Compares a FIM directory with benchmark data from a variety of sources.

            Parameters
            ----------
            calibrated : bool
                Whether or not this FIM version is calibrated.
            model : str
                MS or FR extent of the model. This value will be written to the eval_metadata.json.
            mask_type : str
                Mask type to feed into inundation.py.
            inclusion_area : int
                Area to include in agreement analysis.
            inclusion_area_buffer : int
                Buffer distance in meters to include outside of the model's domain.
            overwrite : bool
                If True, overwites pre-existing test cases within the test_cases directory.
            verbose : bool
                If True, prints out all pertinent data.
            gms_workers : int
                Number of worker processes assigned to GMS processing.
        '''
=======
    def alpha_test(
        self,
        calibrated=False,
        model="",
        mask_type="huc",
        inclusion_area="",
        inclusion_area_buffer=0,
        overwrite=True,
        verbose=False,
        gms_workers=1,
    ):
        """Compares a FIM directory with benchmark data from a variety of sources.

        Parameters
        ----------
        calibrated : bool
            Whether or not this FIM version is calibrated.
        model : str
            MS or FR extent of the model. This value will be written to the eval_metadata.json.
        mask_type : str
            Mask type to feed into inundation.py.
        inclusion_area : int
            Area to include in agreement analysis.
        inclusion_area_buffer : int
            Buffer distance in meters to include outside of the model's domain.
        overwrite : bool
            If True, overwites pre-existing test cases within the test_cases directory.
        verbose : bool
            If True, prints out all pertinent data.
        gms_workers : int
            Number of worker processes assigned to GMS processing.
        """
>>>>>>> 90ed7dde

        try:
            if not overwrite and os.path.isdir(self.dir):
                print(f"Metrics for {self.dir} already exist. Use overwrite flag (-o) to overwrite metrics.")
                return

            fh.vprint(f"Starting alpha test for {self.dir}", verbose)

<<<<<<< HEAD
            self.stats_modes_list = ['total_area']
=======
            self.stats_modes_list = ["total_area"]
>>>>>>> 90ed7dde

            # Create paths to fim_run outputs for use in inundate()
            if model != "GMS":
                self.rem = os.path.join(self.fim_dir, "rem_zeroed_masked.tif")
                if not os.path.exists(self.rem):
                    self.rem = os.path.join(self.fim_dir, "rem_clipped_zeroed_masked.tif")
                self.catchments = os.path.join(
                    self.fim_dir, "gw_catchments_reaches_filtered_addedAttributes.tif"
                )
                if not os.path.exists(self.catchments):
                    self.catchments = os.path.join(
                        self.fim_dir, "gw_catchments_reaches_clipped_addedAttributes.tif"
                    )
                self.mask_type = mask_type
                if mask_type == "huc":
                    self.catchment_poly = ""
                else:
<<<<<<< HEAD
                    self.catchment_poly = os.path.join(self.fim_dir,
                                                       'gw_catchments_reaches_filtered_addedAttributes_crosswalked.gpkg')
                self.hydro_table = os.path.join(self.fim_dir, 'hydroTable.csv')

            # Map necessary inputs for inundate().
            self.hucs, self.hucs_layerName = os.path.join(INPUTS_DIR, 'wbd', 'WBD_National.gpkg'), 'WBDHU8'

            if inclusion_area != '':
                inclusion_area_name = os.path.split(inclusion_area)[1].split('.')[0]  # Get layer name
                self.mask_dict.update({inclusion_area_name: {'path': inclusion_area,
                                                             'buffer': int(inclusion_area_buffer),
                                                             'operation': 'include'}})
=======
                    self.catchment_poly = os.path.join(
                        self.fim_dir, "gw_catchments_reaches_filtered_addedAttributes_crosswalked.gpkg"
                    )
                self.hydro_table = os.path.join(self.fim_dir, "hydroTable.csv")

            # Map necessary inputs for inundate().
            self.hucs, self.hucs_layerName = (os.path.join(INPUTS_DIR, "wbd", "WBD_National.gpkg"), "WBDHU8")

            if inclusion_area != "":
                inclusion_area_name = os.path.split(inclusion_area)[1].split(".")[0]  # Get layer name
                self.mask_dict.update(
                    {
                        inclusion_area_name: {
                            "path": inclusion_area,
                            "buffer": int(inclusion_area_buffer),
                            "operation": "include",
                        }
                    }
                )
>>>>>>> 90ed7dde
                # Append the concatenated inclusion_area_name and buffer.
                if inclusion_area_buffer is None:
                    inclusion_area_buffer = 0
                self.stats_modes_list.append(inclusion_area_name + "_b" + str(inclusion_area_buffer) + "m")

            # Delete the directory if it exists
            if os.path.exists(self.dir):
                shutil.rmtree(self.dir)
            os.mkdir(self.dir)

            # Get the magnitudes and lids for the current huc and loop through them
            validation_data = self.data(self.huc)
            for magnitude in validation_data:
                for instance in validation_data[
<<<<<<< HEAD
                    magnitude]:  # instance will be the lid for AHPS sites and '' for other sites
                    # For each site, inundate the REM and compute aggreement raster with stats
                    self._inundate_and_compute(magnitude, instance, model=model, verbose=verbose,
                                               gms_workers=gms_workers)
=======
                    magnitude
                ]:  # instance will be the lid for AHPS sites and '' for other sites
                    # For each site, inundate the REM and compute aggreement raster with stats
                    self._inundate_and_compute(
                        magnitude, instance, model=model, verbose=verbose, gms_workers=gms_workers
                    )
>>>>>>> 90ed7dde

                # Clean up 'total_area' outputs from AHPS sites
                if self.is_ahps:
                    self.clean_ahps_outputs(os.path.join(self.dir, magnitude))

            # Write out evaluation meta-data
            self.write_metadata(calibrated, model)

        except KeyboardInterrupt:
            print("Program aborted via keyboard interrupt")
            sys.exit(1)
        except Exception as ex:
            print(ex)
            sys.exit(1)

<<<<<<< HEAD
    def _inundate_and_compute(self,
                              magnitude,
                              lid,
                              compute_only=False,
                              model='',
                              verbose=False,
                              gms_workers=1):
        '''Method for inundating and computing contingency rasters as part of the alpha_test.
           Used by both the alpha_test() and composite() methods.

            Parameters
            ----------
            magnitude : str
                Magnitude of the current benchmark site.
            lid : str
                lid of the current benchmark site. For non-AHPS sites, this should be an empty string ('').
            compute_only : bool
                If true, skips inundation and only computes contingency stats.
        '''
=======
    def _inundate_and_compute(
        self, magnitude, lid, compute_only=False, model="", verbose=False, gms_workers=1
    ):
        """Method for inundating and computing contingency rasters as part of the alpha_test.
        Used by both the alpha_test() and composite() methods.

         Parameters
         ----------
         magnitude : str
             Magnitude of the current benchmark site.
         lid : str
             lid of the current benchmark site. For non-AHPS sites, this should be an empty string ('').
         compute_only : bool
             If true, skips inundation and only computes contingency stats.
        """
>>>>>>> 90ed7dde
        # Output files
        fh.vprint("Creating output files", verbose)

        test_case_out_dir = os.path.join(self.dir, magnitude)
<<<<<<< HEAD
        inundation_prefix = lid + '_' if lid else ''
        inundation_path = os.path.join(test_case_out_dir, f'{inundation_prefix}inundation_extent.tif')
        predicted_raster_path = inundation_path.replace('.tif', f'_{self.huc}.tif')
        agreement_raster = os.path.join(test_case_out_dir, (f'ahps_{lid}' if lid else '') + 'total_area_agreement.tif')
        stats_json = os.path.join(test_case_out_dir, 'stats.json')
        stats_csv = os.path.join(test_case_out_dir, 'stats.csv')
=======
        inundation_prefix = lid + "_" if lid else ""
        inundation_path = os.path.join(test_case_out_dir, f"{inundation_prefix}inundation_extent.tif")
        predicted_raster_path = inundation_path.replace(".tif", f"_{self.huc}.tif")
        agreement_raster = os.path.join(
            test_case_out_dir, (f"ahps_{lid}" if lid else "") + "total_area_agreement.tif"
        )
        stats_json = os.path.join(test_case_out_dir, "stats.json")
        stats_csv = os.path.join(test_case_out_dir, "stats.csv")
>>>>>>> 90ed7dde

        # Create directory
        if not os.path.isdir(test_case_out_dir):
            os.mkdir(test_case_out_dir)

        # Benchmark raster and flow files
        benchmark_rast = (
            f"ahps_{lid}" if lid else self.benchmark_cat
        ) + f"_huc_{self.huc}_extent_{magnitude}.tif"
        benchmark_rast = os.path.join(self.benchmark_dir, lid, magnitude, benchmark_rast)
        benchmark_flows = benchmark_rast.replace(f"_extent_{magnitude}.tif", f"_flows_{magnitude}.csv")
        mask_dict_indiv = self.mask_dict.copy()
        if self.is_ahps:  # add domain shapefile to mask for AHPS sites
<<<<<<< HEAD
            domain = os.path.join(self.benchmark_dir, lid, f'{lid}_domain.shp')
            mask_dict_indiv.update({lid:
                                        {'path': domain,
                                         'buffer': None,
                                         'operation': 'include'}
                                    })
        # Check to make sure all relevant files exist
        if not os.path.isfile(benchmark_rast) or not os.path.isfile(benchmark_flows) or (
                self.is_ahps and not os.path.isfile(domain)):
=======
            domain = os.path.join(self.benchmark_dir, lid, f"{lid}_domain.shp")
            mask_dict_indiv.update({lid: {"path": domain, "buffer": None, "operation": "include"}})
        # Check to make sure all relevant files exist
        if (
            not os.path.isfile(benchmark_rast)
            or not os.path.isfile(benchmark_flows)
            or (self.is_ahps and not os.path.isfile(domain))
        ):
>>>>>>> 90ed7dde
            return -1

        # Inundate REM
        if not compute_only:  # composite alpha tests don't need to be inundated
<<<<<<< HEAD
            if model == 'GMS':
                fh.vprint("Begin FIM4 Inundation", verbose)
                map_file = Inundate_gms(hydrofabric_dir=os.path.dirname(self.fim_dir),
                                        forecast=benchmark_flows,
                                        num_workers=gms_workers,
                                        hucs=self.huc,
                                        inundation_raster=predicted_raster_path,
                                        inundation_polygon=None,
                                        depths_raster=None,
                                        verbose=verbose,
                                        log_file=None,
                                        output_fileNames=None)
                # if (len(map_file) > 0):
                fh.vprint("Begin FIM4 Mosaic", verbose)
                Mosaic_inundation(map_file,
                                  mosaic_attribute='inundation_rasters',
                                  mosaic_output=predicted_raster_path,
                                  mask=os.path.join(self.fim_dir, 'wbd.gpkg'),
                                  unit_attribute_name='huc8',
                                  nodata=elev_raster_ndv,
                                  workers=1,
                                  remove_inputs=True,
                                  subset=None,
                                  verbose=verbose)
            # FIM v3 and before
            else:
                fh.vprint("Begin FIM v3 (or earlier) Inundation", verbose)
                inundate_result = inundate(self.rem, self.catchments, self.catchment_poly, self.hydro_table,
                                           benchmark_flows,
                                           self.mask_type, hucs=self.hucs, hucs_layerName=self.hucs_layerName,
                                           subset_hucs=self.huc, num_workers=1, aggregate=False,
                                           inundation_raster=inundation_path, inundation_polygon=None,
                                           depths=None, out_raster_profile=None, out_vector_profile=None,
                                           quiet=True)
=======
            if model == "GMS":
                produce_mosaicked_inundation(
                    os.path.dirname(self.fim_dir),
                    self.huc,
                    benchmark_flows,
                    inundation_raster=predicted_raster_path,
                    mask=os.path.join(self.fim_dir, "wbd.gpkg"),
                    verbose=verbose,
                )

            # FIM v3 and before
            else:
                fh.vprint("Begin FIM v3 (or earlier) Inundation", verbose)
                inundate_result = inundate(
                    self.rem,
                    self.catchments,
                    self.catchment_poly,
                    self.hydro_table,
                    benchmark_flows,
                    self.mask_type,
                    hucs=self.hucs,
                    hucs_layerName=self.hucs_layerName,
                    subset_hucs=self.huc,
                    num_workers=1,
                    aggregate=False,
                    inundation_raster=inundation_path,
                    inundation_polygon=None,
                    depths=None,
                    out_raster_profile=None,
                    out_vector_profile=None,
                    quiet=True,
                )
>>>>>>> 90ed7dde
                if inundate_result != 0:
                    return inundate_result

        # Create contingency rasters and stats
        fh.vprint("Begin creating contingency rasters and stats", verbose)
        if os.path.isfile(predicted_raster_path):
<<<<<<< HEAD
            compute_contingency_stats_from_rasters(predicted_raster_path,
                                                   benchmark_rast,
                                                   agreement_raster,
                                                   stats_csv=stats_csv,
                                                   stats_json=stats_json,
                                                   mask_values=[],
                                                   stats_modes_list=self.stats_modes_list,
                                                   test_id=self.test_id,
                                                   mask_dict=mask_dict_indiv)
        return

    @classmethod
    def run_alpha_test(cls, version, test_id, magnitude, calibrated, model, archive_results=False,
                       mask_type='huc', inclusion_area='', inclusion_area_buffer=0, light_run=False, overwrite=True,
                       verbose=False, gms_workers=1):
        '''Class method for instantiating the test_case class and running alpha_test directly'''

        alpha_class = cls(test_id, version, archive_results)
        alpha_class.alpha_test(calibrated, model, mask_type, inclusion_area,
                               inclusion_area_buffer, overwrite, verbose, gms_workers)

    def composite(self, version_2, calibrated=False, overwrite=True, verbose=False):
        '''Class method for compositing MS and FR inundation and creating an agreement raster with stats

            Parameters
            ----------
            version_2 : str
                Version with which to composite.
            calibrated : bool
                Whether or not this FIM version is calibrated.
            overwrite : bool
                If True, overwites pre-existing test cases within the test_cases directory.
        '''

        if re.match(r'(.*)(_ms|_fr)', self.version):
            composite_version_name = re.sub(r'(.*)(_ms|_fr)', r'\1_comp', self.version, count=1)
=======
            compute_contingency_stats_from_rasters(
                predicted_raster_path,
                benchmark_rast,
                agreement_raster,
                stats_csv=stats_csv,
                stats_json=stats_json,
                mask_dict=mask_dict_indiv,
            )
        return

    @classmethod
    def run_alpha_test(
        cls,
        version,
        test_id,
        magnitude,
        calibrated,
        model,
        archive_results=False,
        mask_type="huc",
        inclusion_area="",
        inclusion_area_buffer=0,
        light_run=False,
        overwrite=True,
        verbose=False,
        gms_workers=1,
    ):
        """Class method for instantiating the Test_Case class and running alpha_test directly"""

        alpha_class = cls(test_id, version, archive_results)
        alpha_class.alpha_test(
            calibrated,
            model,
            mask_type,
            inclusion_area,
            inclusion_area_buffer,
            overwrite,
            verbose,
            gms_workers,
        )

    def composite(self, version_2, calibrated=False, overwrite=True, verbose=False):
        """Class method for compositing MS and FR inundation and creating an agreement raster with stats

        Parameters
        ----------
        version_2 : str
            Version with which to composite.
        calibrated : bool
            Whether or not this FIM version is calibrated.
        overwrite : bool
            If True, overwites pre-existing test cases within the test_cases directory.
        """

        if re.match(r"(.*)(_ms|_fr)", self.version):
            composite_version_name = re.sub(r"(.*)(_ms|_fr)", r"\1_comp", self.version, count=1)
>>>>>>> 90ed7dde
        else:
            composite_version_name = re.sub(r"(.*)(_ms|_fr)", r"\1_comp", version_2, count=1)

        fh.vprint(f"Begin composite for version : {composite_version_name}", verbose)

        composite_test_case = Test_Case(self.test_id, composite_version_name, self.archive)
        input_test_case_2 = Test_Case(self.test_id, version_2, self.archive)
        composite_test_case.stats_modes_list = ['total_area']

        if not overwrite and os.path.isdir(composite_test_case.dir):
            return

        # Delete the directory if it exists
        if os.path.exists(composite_test_case.dir):
            shutil.rmtree(composite_test_case.dir)

        validation_data = composite_test_case.data(composite_test_case.huc)
        for magnitude in validation_data:
            for instance in validation_data[
<<<<<<< HEAD
                magnitude]:  # instance will be the lid for AHPS sites and '' for other sites (ble/ifc/ras2fim)
                inundation_prefix = instance + '_' if instance else ''

                input_inundation = os.path.join(self.dir, magnitude,
                                                f'{inundation_prefix}inundation_extent_{self.huc}.tif')
                input_inundation_2 = os.path.join(input_test_case_2.dir, magnitude,
                                                  f'{inundation_prefix}inundation_extent_{input_test_case_2.huc}.tif')
                output_inundation = os.path.join(composite_test_case.dir, magnitude,
                                                 f'{inundation_prefix}inundation_extent.tif')

                if os.path.isfile(input_inundation) and os.path.isfile(input_inundation_2):
                    inundation_map_file = pd.DataFrame({
                        'huc8': [composite_test_case.huc] * 2,
                        'branchID': [None] * 2,
                        'inundation_rasters': [input_inundation, input_inundation_2],
                        'depths_rasters': [None] * 2,
                        'inundation_polygons': [None] * 2
                    })
                    os.makedirs(os.path.dirname(output_inundation), exist_ok=True)

                    fh.vprint(f"Begin mosaic inundation for version : {composite_version_name}", verbose)
                    Mosaic_inundation(inundation_map_file, mosaic_attribute='inundation_rasters',
                                      mosaic_output=output_inundation, mask=None, unit_attribute_name='huc8',
                                      nodata=elev_raster_ndv, workers=1, remove_inputs=False, subset=None, verbose=False
                                      )
=======
                magnitude
            ]:  # instance will be the lid for AHPS sites and '' for other sites (ble/ifc/ras2fim)
                inundation_prefix = instance + "_" if instance else ""

                input_inundation = os.path.join(
                    self.dir, magnitude, f"{inundation_prefix}inundation_extent_{self.huc}.tif"
                )
                input_inundation_2 = os.path.join(
                    input_test_case_2.dir,
                    magnitude,
                    f"{inundation_prefix}inundation_extent_{input_test_case_2.huc}.tif",
                )
                output_inundation = os.path.join(
                    composite_test_case.dir, magnitude, f"{inundation_prefix}inundation_extent.tif"
                )

                if os.path.isfile(input_inundation) and os.path.isfile(input_inundation_2):
                    inundation_map_file = pd.DataFrame(
                        {
                            "huc8": [composite_test_case.huc] * 2,
                            "branchID": [None] * 2,
                            "inundation_rasters": [input_inundation, input_inundation_2],
                            "depths_rasters": [None] * 2,
                            "inundation_polygons": [None] * 2,
                        }
                    )
                    os.makedirs(os.path.dirname(output_inundation), exist_ok=True)

                    fh.vprint(f"Begin mosaic inundation for version : {composite_version_name}", verbose)
                    Mosaic_inundation(
                        inundation_map_file,
                        mosaic_attribute="inundation_rasters",
                        mosaic_output=output_inundation,
                        mask=None,
                        unit_attribute_name="huc8",
                        nodata=elev_raster_ndv,
                        workers=1,
                        remove_inputs=False,
                        subset=None,
                        verbose=False,
                    )
>>>>>>> 90ed7dde
                    composite_test_case._inundate_and_compute(magnitude, instance, compute_only=True)

                elif os.path.isfile(input_inundation) or os.path.isfile(input_inundation_2):
                    # If only one model (MS or FR) has inundation, simply copy over all files as the composite
                    single_test_case = self if os.path.isfile(input_inundation) else input_test_case_2
<<<<<<< HEAD
                    shutil.copytree(single_test_case.dir,
                                    re.sub(r'(.*)(_ms|_fr)', r'\1_comp', single_test_case.dir, count=1))
                    composite_test_case.write_metadata(calibrated, 'COMP')
=======
                    shutil.copytree(
                        single_test_case.dir,
                        re.sub(r"(.*)(_ms|_fr)", r"\1_comp", single_test_case.dir, count=1),
                    )
                    composite_test_case.write_metadata(calibrated, "COMP")
>>>>>>> 90ed7dde
                    return

            # Clean up 'total_area' outputs from AHPS sites
            if composite_test_case.is_ahps:
                composite_test_case.clean_ahps_outputs(os.path.join(composite_test_case.dir, magnitude))

        composite_test_case.write_metadata(calibrated, "COMP")

    def write_metadata(self, calibrated, model):
<<<<<<< HEAD
        '''Writes metadata files for a test_case directory.'''
        with open(os.path.join(self.dir, 'eval_metadata.json'), 'w') as meta:
            eval_meta = {'calibrated': calibrated, 'model': model}
            meta.write(
                json.dumps(eval_meta, indent=2)
            )
=======
        """Writes metadata files for a test_case directory."""
        with open(os.path.join(self.dir, "eval_metadata.json"), "w") as meta:
            eval_meta = {"calibrated": calibrated, "model": model}
            meta.write(json.dumps(eval_meta, indent=2))
>>>>>>> 90ed7dde

    def clean_ahps_outputs(self, magnitude_directory):
        """Cleans up `total_area` files from an input AHPS magnitude directory."""
        output_file_list = [os.path.join(magnitude_directory, of) for of in os.listdir(magnitude_directory)]
        for output_file in output_file_list:
            if "total_area" in output_file:
                os.remove(output_file)

    def get_current_agreements(self):
        """Returns a list of all agreement rasters currently existing for the test_case."""
        agreement_list = []
        for mag in os.listdir(self.dir):
            mag_dir = os.path.join(self.dir, mag)
            if not os.path.isdir(mag_dir):
                continue

            for f in os.listdir(mag_dir):
                if "agreement.tif" in f:
                    agreement_list.append(os.path.join(mag_dir, f))
        return agreement_list<|MERGE_RESOLUTION|>--- conflicted
+++ resolved
@@ -6,13 +6,10 @@
 import shutil
 import sys
 
-<<<<<<< HEAD
-from tools_shared_variables import TEST_CASES_DIR, INPUTS_DIR, PREVIOUS_FIM_DIR, OUTPUTS_DIR, AHPS_BENCHMARK_CATEGORIES, \
-    MAGNITUDE_DICT, elev_raster_ndv
-=======
+
 import pandas as pd
 from inundate_mosaic_wrapper import produce_mosaicked_inundation
->>>>>>> 90ed7dde
+
 from inundation import inundate
 from mosaic_inundation import Mosaic_inundation
 from tools_shared_functions import compute_contingency_stats_from_rasters
@@ -44,17 +41,11 @@
 
         self.category = category.lower()
         assert category in list(
-<<<<<<< HEAD
-            self.MAGNITUDE_DICT.keys()), f"Category must be one of {list(self.MAGNITUDE_DICT.keys())}"
-        self.validation_data = os.path.join(TEST_CASES_DIR, f'{self.category}_test_cases',
-                                            f'validation_data_{self.category}')
-=======
             self.MAGNITUDE_DICT.keys()
         ), f"Category must be one of {list(self.MAGNITUDE_DICT.keys())}"
         self.validation_data = os.path.join(
             TEST_CASES_DIR, f"{self.category}_test_cases", f"validation_data_{self.category}"
         )
->>>>>>> 90ed7dde
         self.is_ahps = True if self.category in self.AHPS_BENCHMARK_CATEGORIES else False
 
     def magnitudes(self):
@@ -71,15 +62,11 @@
         return huc_mags
 
     def data(self, huc):
-<<<<<<< HEAD
-        '''Returns a dict of magnitudes and sites for a given huc. Sites will be AHPS lids for
-           AHPS sites and empty strings for non-AHPS sites.
-        '''
-=======
+
         """Returns a dict of magnitudes and sites for a given huc. Sites will be AHPS lids for
         AHPS sites and empty strings for non-AHPS sites.
         """
->>>>>>> 90ed7dde
+
         huc_dir = os.path.join(self.validation_data, huc)
         if not os.path.isdir(huc_dir):
             return {}
@@ -97,32 +84,14 @@
             return mag_dict
         else:
             mags = list(os.listdir(huc_dir))
-<<<<<<< HEAD
-            return {mag: [''] for mag in mags}
-
-=======
+
             return {mag: [""] for mag in mags}
->>>>>>> 90ed7dde
 
 
 class Test_Case(benchmark):
     def __init__(self, test_id, version, archive=True):
         """Class that handles test cases, specifically running the alpha test.
 
-<<<<<<< HEAD
-            Parameters
-            ----------
-            test_id : str
-                ID of the test case in huc8_category format, e.g. `12090201_ble`.
-            version : str
-                Version of FIM to which this test_case belongs. This should correspond to the fim directory
-                name in either `/data/previous_fim/` or `/outputs/`.
-            archive : bool
-                If true, this test case outputs will be placed into the `official_versions` folder
-                and the FIM model will be read from the `/data/previous_fim` folder.
-                If false, it will be saved to the `testing_versions/` folder and the FIM model
-                will be read from the `/outputs/` folder.
-=======
         Parameters
         ----------
         test_id : str
@@ -135,7 +104,6 @@
             and the FIM model will be read from the `/data/previous_fim` folder.
             If false, it will be saved to the `testing_versions/` folder and the FIM model
             will be read from the `/outputs/` folder.
->>>>>>> 90ed7dde
 
         """
         self.test_id = test_id
@@ -144,16 +112,6 @@
         self.version = version
         self.archive = archive
         # FIM run directory path - uses HUC 6 for FIM 1 & 2
-<<<<<<< HEAD
-        self.fim_dir = os.path.join(PREVIOUS_FIM_DIR if archive else OUTPUTS_DIR,
-                                    self.version,
-                                    self.huc if not re.search('^fim_[1,2]', version, re.IGNORECASE) else self.huc[:6])
-        # Test case directory path
-        self.dir = os.path.join(TEST_CASES_DIR, f'{self.benchmark_cat}_test_cases',
-                                test_id,
-                                'official_versions' if archive else 'testing_versions',
-                                version)
-=======
         self.fim_dir = os.path.join(
             PREVIOUS_FIM_DIR if archive else OUTPUTS_DIR,
             self.version,
@@ -167,26 +125,14 @@
             "official_versions" if archive else "testing_versions",
             version,
         )
->>>>>>> 90ed7dde
+
         if not os.path.exists(self.dir):
             os.makedirs(self.dir)
         # Benchmark data path
         self.benchmark_dir = os.path.join(self.validation_data, self.huc)
 
         # Create list of shapefile paths to use as exclusion areas.
-<<<<<<< HEAD
-        self.mask_dict = {'levees':
-                              {'path': '/data/inputs/nld_vectors/Levee_protected_areas.gpkg',
-                               'buffer': None,
-                               'operation': 'exclude'
-                               },
-                          'waterbodies':
-                              {'path': '/data/inputs/nwm_hydrofabric/nwm_lakes.gpkg',
-                               'buffer': None,
-                               'operation': 'exclude',
-                               },
-                          }
-=======
+
         self.mask_dict = {
             "levees": {
                 "path": "/data/inputs/nld_vectors/Levee_protected_areas.gpkg",
@@ -199,24 +145,11 @@
                 "operation": "exclude",
             },
         }
->>>>>>> 90ed7dde
 
     @classmethod
     def list_all_test_cases(cls, version, archive, benchmark_categories=[]):
         """Returns a complete list of all benchmark category test cases as classes.
 
-<<<<<<< HEAD
-            Parameters
-            ----------
-            version : str
-                Version of FIM to which this test_case belongs. This should correspond to the fim directory
-                name in either `/data/previous_fim/` or `/outputs/`.
-            archive : bool
-                If true, this test case outputs will be placed into the `official_versions` folder
-                and the FIM model will be read from the `/data/previous_fim` folder.
-                If false, it will be saved to the `testing_versions/` folder and the FIM model
-                will be read from the `/outputs/` folder.
-=======
         Parameters
         ----------
         version : str
@@ -227,7 +160,7 @@
             and the FIM model will be read from the `/data/previous_fim` folder.
             If false, it will be saved to the `testing_versions/` folder and the FIM model
             will be read from the `/outputs/` folder.
->>>>>>> 90ed7dde
+
         """
         if not benchmark_categories:
             benchmark_categories = list(cls.MAGNITUDE_DICT.keys())
@@ -242,31 +175,6 @@
 
         return test_case_list
 
-<<<<<<< HEAD
-    def alpha_test(self, calibrated=False, model='', mask_type='huc', inclusion_area='',
-                   inclusion_area_buffer=0, overwrite=True, verbose=False, gms_workers=1):
-        '''Compares a FIM directory with benchmark data from a variety of sources.
-
-            Parameters
-            ----------
-            calibrated : bool
-                Whether or not this FIM version is calibrated.
-            model : str
-                MS or FR extent of the model. This value will be written to the eval_metadata.json.
-            mask_type : str
-                Mask type to feed into inundation.py.
-            inclusion_area : int
-                Area to include in agreement analysis.
-            inclusion_area_buffer : int
-                Buffer distance in meters to include outside of the model's domain.
-            overwrite : bool
-                If True, overwites pre-existing test cases within the test_cases directory.
-            verbose : bool
-                If True, prints out all pertinent data.
-            gms_workers : int
-                Number of worker processes assigned to GMS processing.
-        '''
-=======
     def alpha_test(
         self,
         calibrated=False,
@@ -299,7 +207,6 @@
         gms_workers : int
             Number of worker processes assigned to GMS processing.
         """
->>>>>>> 90ed7dde
 
         try:
             if not overwrite and os.path.isdir(self.dir):
@@ -308,11 +215,7 @@
 
             fh.vprint(f"Starting alpha test for {self.dir}", verbose)
 
-<<<<<<< HEAD
-            self.stats_modes_list = ['total_area']
-=======
             self.stats_modes_list = ["total_area"]
->>>>>>> 90ed7dde
 
             # Create paths to fim_run outputs for use in inundate()
             if model != "GMS":
@@ -330,24 +233,11 @@
                 if mask_type == "huc":
                     self.catchment_poly = ""
                 else:
-<<<<<<< HEAD
-                    self.catchment_poly = os.path.join(self.fim_dir,
-                                                       'gw_catchments_reaches_filtered_addedAttributes_crosswalked.gpkg')
-                self.hydro_table = os.path.join(self.fim_dir, 'hydroTable.csv')
-
-            # Map necessary inputs for inundate().
-            self.hucs, self.hucs_layerName = os.path.join(INPUTS_DIR, 'wbd', 'WBD_National.gpkg'), 'WBDHU8'
-
-            if inclusion_area != '':
-                inclusion_area_name = os.path.split(inclusion_area)[1].split('.')[0]  # Get layer name
-                self.mask_dict.update({inclusion_area_name: {'path': inclusion_area,
-                                                             'buffer': int(inclusion_area_buffer),
-                                                             'operation': 'include'}})
-=======
                     self.catchment_poly = os.path.join(
                         self.fim_dir, "gw_catchments_reaches_filtered_addedAttributes_crosswalked.gpkg"
                     )
                 self.hydro_table = os.path.join(self.fim_dir, "hydroTable.csv")
+
 
             # Map necessary inputs for inundate().
             self.hucs, self.hucs_layerName = (os.path.join(INPUTS_DIR, "wbd", "WBD_National.gpkg"), "WBDHU8")
@@ -363,7 +253,7 @@
                         }
                     }
                 )
->>>>>>> 90ed7dde
+
                 # Append the concatenated inclusion_area_name and buffer.
                 if inclusion_area_buffer is None:
                     inclusion_area_buffer = 0
@@ -378,19 +268,12 @@
             validation_data = self.data(self.huc)
             for magnitude in validation_data:
                 for instance in validation_data[
-<<<<<<< HEAD
-                    magnitude]:  # instance will be the lid for AHPS sites and '' for other sites
-                    # For each site, inundate the REM and compute aggreement raster with stats
-                    self._inundate_and_compute(magnitude, instance, model=model, verbose=verbose,
-                                               gms_workers=gms_workers)
-=======
                     magnitude
                 ]:  # instance will be the lid for AHPS sites and '' for other sites
                     # For each site, inundate the REM and compute aggreement raster with stats
                     self._inundate_and_compute(
                         magnitude, instance, model=model, verbose=verbose, gms_workers=gms_workers
                     )
->>>>>>> 90ed7dde
 
                 # Clean up 'total_area' outputs from AHPS sites
                 if self.is_ahps:
@@ -406,27 +289,6 @@
             print(ex)
             sys.exit(1)
 
-<<<<<<< HEAD
-    def _inundate_and_compute(self,
-                              magnitude,
-                              lid,
-                              compute_only=False,
-                              model='',
-                              verbose=False,
-                              gms_workers=1):
-        '''Method for inundating and computing contingency rasters as part of the alpha_test.
-           Used by both the alpha_test() and composite() methods.
-
-            Parameters
-            ----------
-            magnitude : str
-                Magnitude of the current benchmark site.
-            lid : str
-                lid of the current benchmark site. For non-AHPS sites, this should be an empty string ('').
-            compute_only : bool
-                If true, skips inundation and only computes contingency stats.
-        '''
-=======
     def _inundate_and_compute(
         self, magnitude, lid, compute_only=False, model="", verbose=False, gms_workers=1
     ):
@@ -442,19 +304,10 @@
          compute_only : bool
              If true, skips inundation and only computes contingency stats.
         """
->>>>>>> 90ed7dde
         # Output files
         fh.vprint("Creating output files", verbose)
 
         test_case_out_dir = os.path.join(self.dir, magnitude)
-<<<<<<< HEAD
-        inundation_prefix = lid + '_' if lid else ''
-        inundation_path = os.path.join(test_case_out_dir, f'{inundation_prefix}inundation_extent.tif')
-        predicted_raster_path = inundation_path.replace('.tif', f'_{self.huc}.tif')
-        agreement_raster = os.path.join(test_case_out_dir, (f'ahps_{lid}' if lid else '') + 'total_area_agreement.tif')
-        stats_json = os.path.join(test_case_out_dir, 'stats.json')
-        stats_csv = os.path.join(test_case_out_dir, 'stats.csv')
-=======
         inundation_prefix = lid + "_" if lid else ""
         inundation_path = os.path.join(test_case_out_dir, f"{inundation_prefix}inundation_extent.tif")
         predicted_raster_path = inundation_path.replace(".tif", f"_{self.huc}.tif")
@@ -463,7 +316,6 @@
         )
         stats_json = os.path.join(test_case_out_dir, "stats.json")
         stats_csv = os.path.join(test_case_out_dir, "stats.csv")
->>>>>>> 90ed7dde
 
         # Create directory
         if not os.path.isdir(test_case_out_dir):
@@ -477,17 +329,6 @@
         benchmark_flows = benchmark_rast.replace(f"_extent_{magnitude}.tif", f"_flows_{magnitude}.csv")
         mask_dict_indiv = self.mask_dict.copy()
         if self.is_ahps:  # add domain shapefile to mask for AHPS sites
-<<<<<<< HEAD
-            domain = os.path.join(self.benchmark_dir, lid, f'{lid}_domain.shp')
-            mask_dict_indiv.update({lid:
-                                        {'path': domain,
-                                         'buffer': None,
-                                         'operation': 'include'}
-                                    })
-        # Check to make sure all relevant files exist
-        if not os.path.isfile(benchmark_rast) or not os.path.isfile(benchmark_flows) or (
-                self.is_ahps and not os.path.isfile(domain)):
-=======
             domain = os.path.join(self.benchmark_dir, lid, f"{lid}_domain.shp")
             mask_dict_indiv.update({lid: {"path": domain, "buffer": None, "operation": "include"}})
         # Check to make sure all relevant files exist
@@ -496,47 +337,10 @@
             or not os.path.isfile(benchmark_flows)
             or (self.is_ahps and not os.path.isfile(domain))
         ):
->>>>>>> 90ed7dde
             return -1
 
         # Inundate REM
         if not compute_only:  # composite alpha tests don't need to be inundated
-<<<<<<< HEAD
-            if model == 'GMS':
-                fh.vprint("Begin FIM4 Inundation", verbose)
-                map_file = Inundate_gms(hydrofabric_dir=os.path.dirname(self.fim_dir),
-                                        forecast=benchmark_flows,
-                                        num_workers=gms_workers,
-                                        hucs=self.huc,
-                                        inundation_raster=predicted_raster_path,
-                                        inundation_polygon=None,
-                                        depths_raster=None,
-                                        verbose=verbose,
-                                        log_file=None,
-                                        output_fileNames=None)
-                # if (len(map_file) > 0):
-                fh.vprint("Begin FIM4 Mosaic", verbose)
-                Mosaic_inundation(map_file,
-                                  mosaic_attribute='inundation_rasters',
-                                  mosaic_output=predicted_raster_path,
-                                  mask=os.path.join(self.fim_dir, 'wbd.gpkg'),
-                                  unit_attribute_name='huc8',
-                                  nodata=elev_raster_ndv,
-                                  workers=1,
-                                  remove_inputs=True,
-                                  subset=None,
-                                  verbose=verbose)
-            # FIM v3 and before
-            else:
-                fh.vprint("Begin FIM v3 (or earlier) Inundation", verbose)
-                inundate_result = inundate(self.rem, self.catchments, self.catchment_poly, self.hydro_table,
-                                           benchmark_flows,
-                                           self.mask_type, hucs=self.hucs, hucs_layerName=self.hucs_layerName,
-                                           subset_hucs=self.huc, num_workers=1, aggregate=False,
-                                           inundation_raster=inundation_path, inundation_polygon=None,
-                                           depths=None, out_raster_profile=None, out_vector_profile=None,
-                                           quiet=True)
-=======
             if model == "GMS":
                 produce_mosaicked_inundation(
                     os.path.dirname(self.fim_dir),
@@ -569,14 +373,13 @@
                     out_vector_profile=None,
                     quiet=True,
                 )
->>>>>>> 90ed7dde
                 if inundate_result != 0:
                     return inundate_result
 
         # Create contingency rasters and stats
         fh.vprint("Begin creating contingency rasters and stats", verbose)
         if os.path.isfile(predicted_raster_path):
-<<<<<<< HEAD
+
             compute_contingency_stats_from_rasters(predicted_raster_path,
                                                    benchmark_rast,
                                                    agreement_raster,
@@ -601,63 +404,6 @@
     def composite(self, version_2, calibrated=False, overwrite=True, verbose=False):
         '''Class method for compositing MS and FR inundation and creating an agreement raster with stats
 
-            Parameters
-            ----------
-            version_2 : str
-                Version with which to composite.
-            calibrated : bool
-                Whether or not this FIM version is calibrated.
-            overwrite : bool
-                If True, overwites pre-existing test cases within the test_cases directory.
-        '''
-
-        if re.match(r'(.*)(_ms|_fr)', self.version):
-            composite_version_name = re.sub(r'(.*)(_ms|_fr)', r'\1_comp', self.version, count=1)
-=======
-            compute_contingency_stats_from_rasters(
-                predicted_raster_path,
-                benchmark_rast,
-                agreement_raster,
-                stats_csv=stats_csv,
-                stats_json=stats_json,
-                mask_dict=mask_dict_indiv,
-            )
-        return
-
-    @classmethod
-    def run_alpha_test(
-        cls,
-        version,
-        test_id,
-        magnitude,
-        calibrated,
-        model,
-        archive_results=False,
-        mask_type="huc",
-        inclusion_area="",
-        inclusion_area_buffer=0,
-        light_run=False,
-        overwrite=True,
-        verbose=False,
-        gms_workers=1,
-    ):
-        """Class method for instantiating the Test_Case class and running alpha_test directly"""
-
-        alpha_class = cls(test_id, version, archive_results)
-        alpha_class.alpha_test(
-            calibrated,
-            model,
-            mask_type,
-            inclusion_area,
-            inclusion_area_buffer,
-            overwrite,
-            verbose,
-            gms_workers,
-        )
-
-    def composite(self, version_2, calibrated=False, overwrite=True, verbose=False):
-        """Class method for compositing MS and FR inundation and creating an agreement raster with stats
-
         Parameters
         ----------
         version_2 : str
@@ -666,11 +412,10 @@
             Whether or not this FIM version is calibrated.
         overwrite : bool
             If True, overwites pre-existing test cases within the test_cases directory.
-        """
+        '''
 
         if re.match(r"(.*)(_ms|_fr)", self.version):
             composite_version_name = re.sub(r"(.*)(_ms|_fr)", r"\1_comp", self.version, count=1)
->>>>>>> 90ed7dde
         else:
             composite_version_name = re.sub(r"(.*)(_ms|_fr)", r"\1_comp", version_2, count=1)
 
@@ -690,33 +435,7 @@
         validation_data = composite_test_case.data(composite_test_case.huc)
         for magnitude in validation_data:
             for instance in validation_data[
-<<<<<<< HEAD
-                magnitude]:  # instance will be the lid for AHPS sites and '' for other sites (ble/ifc/ras2fim)
-                inundation_prefix = instance + '_' if instance else ''
-
-                input_inundation = os.path.join(self.dir, magnitude,
-                                                f'{inundation_prefix}inundation_extent_{self.huc}.tif')
-                input_inundation_2 = os.path.join(input_test_case_2.dir, magnitude,
-                                                  f'{inundation_prefix}inundation_extent_{input_test_case_2.huc}.tif')
-                output_inundation = os.path.join(composite_test_case.dir, magnitude,
-                                                 f'{inundation_prefix}inundation_extent.tif')
-
-                if os.path.isfile(input_inundation) and os.path.isfile(input_inundation_2):
-                    inundation_map_file = pd.DataFrame({
-                        'huc8': [composite_test_case.huc] * 2,
-                        'branchID': [None] * 2,
-                        'inundation_rasters': [input_inundation, input_inundation_2],
-                        'depths_rasters': [None] * 2,
-                        'inundation_polygons': [None] * 2
-                    })
-                    os.makedirs(os.path.dirname(output_inundation), exist_ok=True)
-
-                    fh.vprint(f"Begin mosaic inundation for version : {composite_version_name}", verbose)
-                    Mosaic_inundation(inundation_map_file, mosaic_attribute='inundation_rasters',
-                                      mosaic_output=output_inundation, mask=None, unit_attribute_name='huc8',
-                                      nodata=elev_raster_ndv, workers=1, remove_inputs=False, subset=None, verbose=False
-                                      )
-=======
+
                 magnitude
             ]:  # instance will be the lid for AHPS sites and '' for other sites (ble/ifc/ras2fim)
                 inundation_prefix = instance + "_" if instance else ""
@@ -758,23 +477,18 @@
                         subset=None,
                         verbose=False,
                     )
->>>>>>> 90ed7dde
                     composite_test_case._inundate_and_compute(magnitude, instance, compute_only=True)
 
                 elif os.path.isfile(input_inundation) or os.path.isfile(input_inundation_2):
                     # If only one model (MS or FR) has inundation, simply copy over all files as the composite
                     single_test_case = self if os.path.isfile(input_inundation) else input_test_case_2
-<<<<<<< HEAD
-                    shutil.copytree(single_test_case.dir,
-                                    re.sub(r'(.*)(_ms|_fr)', r'\1_comp', single_test_case.dir, count=1))
-                    composite_test_case.write_metadata(calibrated, 'COMP')
-=======
+
                     shutil.copytree(
                         single_test_case.dir,
                         re.sub(r"(.*)(_ms|_fr)", r"\1_comp", single_test_case.dir, count=1),
                     )
                     composite_test_case.write_metadata(calibrated, "COMP")
->>>>>>> 90ed7dde
+
                     return
 
             # Clean up 'total_area' outputs from AHPS sites
@@ -784,19 +498,10 @@
         composite_test_case.write_metadata(calibrated, "COMP")
 
     def write_metadata(self, calibrated, model):
-<<<<<<< HEAD
-        '''Writes metadata files for a test_case directory.'''
-        with open(os.path.join(self.dir, 'eval_metadata.json'), 'w') as meta:
-            eval_meta = {'calibrated': calibrated, 'model': model}
-            meta.write(
-                json.dumps(eval_meta, indent=2)
-            )
-=======
         """Writes metadata files for a test_case directory."""
         with open(os.path.join(self.dir, "eval_metadata.json"), "w") as meta:
             eval_meta = {"calibrated": calibrated, "model": model}
             meta.write(json.dumps(eval_meta, indent=2))
->>>>>>> 90ed7dde
 
     def clean_ahps_outputs(self, magnitude_directory):
         """Cleans up `total_area` files from an input AHPS magnitude directory."""
