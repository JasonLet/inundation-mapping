All notable changes to this project will be documented in this file.
We follow the [Semantic Versioning 2.0.0](http://semver.org/) format.

<<<<<<< HEAD
## v4.0.7.1 - 2022-08-22 - [PR #665](https://github.com/NOAA-OWP/inundation-mapping/pull/665)

Hotfix for addressing missing input variable when running `gms_run_branch.sh` outside of `gms_pipeline.sh`. 
=======
## 4.0.8.0 - 2022-08-26 - [PR #671](https://github.com/NOAA-OWP/inundation-mapping/pull/671)

Trims ends of branches that are in waterbodies; also removes branches if they are entirely in a waterbody.
>>>>>>> 68e76431

## Changes
- `gms_run_branch.sh`: defining path to WBD HUC input file directly in ogr2ogr call rather than using the $input_WBD_gdb defined in `gms_run_unit.sh`
- `src/src_adjust_spatial_obs.py`: removed an extra print statement
- `src/src_roughness_optimization.py`: removed a log file write that contained sensitive host name

<<<<<<< HEAD
=======
## v4.0.7.2 - 2022-08-11 - [PR #654](https://github.com/NOAA-OWP/inundation-mapping/pull/654)

`inundate_nation.py` A change to switch the inundate nation function away from refrences to `inundate.py`, and rather use `inundate_gms.py` and `mosaic_inundation.py`

## Changes

- `inundate_gms`:  Changed `mask_type = 'filter'`

## Changes

- `src/gms/stream_branches.py`: adds functionality to trim and prune branches in waterbodies.

<br/><br/>

## v4.0.7.1 - 2022-08-22 - [PR #665](https://github.com/NOAA-OWP/inundation-mapping/pull/665)

Hotfix for addressing missing input variable when running `gms_run_branch.sh` outside of `gms_pipeline.sh`. 

## Changes
- `gms_run_branch.sh`: defining path to WBD HUC input file directly in ogr2ogr call rather than using the $input_WBD_gdb defined in `gms_run_unit.sh`
- `src/src_adjust_spatial_obs.py`: removed an extra print statement
- `src/src_roughness_optimization.py`: removed a log file write that contained sensitive host name

>>>>>>> 68e76431
<br/><br/>

## v4.0.7.0 - 2022-08-17 - [PR #657](https://github.com/NOAA-OWP/inundation-mapping/pull/657)

Introduces synthetic rating curve calibration workflow. The calibration computes new Manning's coefficients for the HAND SRCs using input data: USGS gage locations, USGS rating curve csv, and a benchmark FIM extent point database stored in PostgreSQL database. This addresses [#535].

## Additions

- `src/src_adjust_spatial_obs.py`: new synthetic rating curve calibration routine that prepares all of the spatial (point data) benchmark data for ingest to the Manning's coefficient calculations performed in `src_roughness_optimization.py`
- `src/src_adjust_usgs_rating.py`: new synthetic rating curve calibration routine that prepares all of the USGS gage location and observed rating curve data for ingest to the Manning's coefficient calculations performed in `src_roughness_optimization.py`
- `src/src_roughness_optimization.py`: new SRC post-processing script that ingests observed data and HUC/branch FIM output data to compute optimized Manning's coefficient values and update the discharge values in the SRCs. Outputs a new hydroTable.csv.

## Changes

- `config/deny_gms_branch_zero.lst`: added `gw_catchments_reaches_filtered_addedAttributes_crosswalked_{}.gpkg` to list of files to keep (used in calibration workflow)
- `config/deny_gms_branches_min.lst`: added `gw_catchments_reaches_filtered_addedAttributes_crosswalked_{}.gpkg` to list of files to keep (used in calibration workflow)
- `config/deny_gms_unit_default.lst`: added `usgs_elev_table.csv` to list of files to keep (used in calibration workflow)
- `config/params_template.env`: added new variables for user to control calibration
  - `src_adjust_usgs`: Toggle to run src adjustment routine (True=on; False=off)
  - `nwm_recur_file`: input file location with nwm feature_id and recurrence flow values
  - `src_adjust_spatial`: Toggle to run src adjustment routine (True=on; False=off)
  - `fim_obs_pnt_data`: input file location with benchmark point data used to populate the postgresql database
  - `CALB_DB_KEYS_FILE`: path to env file with sensitive paths for accessing postgres database
- `gms_run_branch.sh`: includes new steps in the workflow to connect to the calibration PostgreSQL database, run SRC calibration w/ USGS gage rating curves, run SRC calibration w/ benchmark point database
- `src/add_crosswalk.py`: added step to create placeholder variables to be replaced in post-processing (as needed). Created here to ensure consistent column variables in the final hydrotable.csv
- `src/gms/run_by_unit.sh`: added new steps to workflow to create the `usgs_subset_gages.gpkg` file for branch zero and then perform crosswalk and create `usgs_elev_table.csv` for branch zero
- `src/make_stages_and_catchlist.py`: Reconcile flows and catchments hydroids
- `src/usgs_gage_aggregate.py`: changed streamorder data type from integer to string to better handle missing values in `usgs_gage_unit_setup.py`
- `src/usgs_gage_unit_setup.py`: added new inputs and function to populate `usgs_elev_table.csv` for branch zero using all available gages within the huc (not filtering to a specific branch)
- `src/utils/shared_functions.py`: added two new functions for calibration workflow
  - `check_file_age`: check the age of a file (use for flagging potentially outdated input)
  - `concat_huc_csv`: concatenate huc csv files to a single dataframe/csv
- `src/utils/shared_variables.py`: defined new SRC calibration threshold variables
  - `DOWNSTREAM_THRESHOLD`: distance in km to propogate new roughness values downstream
  - `ROUGHNESS_MAX_THRESH`: max allowable adjusted roughness value (void values larger than this)
  - `ROUGHNESS_MIN_THRESH`: min allowable adjusted roughness value (void values smaller than this)

<br/><br/>

## v4.0.6.3 - 2022-08-04 - [PR #652](https://github.com/NOAA-OWP/inundation-mapping/pull/652)

Updated `Dockerfile`, `Pipfile` and `Pipfile.lock` to add the new psycopg2 python package required for a WIP code fix for the new FIM4 calibration db.

<br/><br/>

## v4.0.6.2 - 2022-08-16 - [PR #639](https://github.com/NOAA-OWP/inundation-mapping/pull/639)

This file converts USFIMR remote sensed inundation shapefiles into a raster that can be used to compare to the FIM data. It has to be run separately for each shapefile. This addresses [#629].

## Additions

- `/tools/fimr_to_benchmark.py`: This file converts USFIMR remote sensed inundation shapefiles into a raster that can be used to compare to the FIM data. It has to be run separately for each shapefile.

<br/><br/>

## v4.0.6.1 - 2022-08-12 - [PR #655](https://github.com/NOAA-OWP/inundation-mapping/pull/655)

Prunes branches that fail with NO_FLOWLINES_EXIST (Exit code: 61) in `gms_run_branch.sh` after running `split_flows.py`

## Additions
- Adds `remove_error_branches.py` (called from `gms_run_branch.sh`)
- Adds `gms_inputs_removed.csv` to log branches that have been removed across all HUCs

## Removals
- Deletes branch folders that fail
- Deletes branch from `gms_inputs.csv`

<br/><br/>


## v4.0.6.0 - 2022-08-10 - [PR #614](https://github.com/NOAA-OWP/inundation-mapping/pull/614)

Addressing #560, this fix in run_by_branch trims the DEM derived streamline if it extends past the end of the branch streamline. It does this by finding the terminal point of the branch stream, snapping to the nearest point on the DEM derived stream, and cutting off the remaining downstream portion of the DEM derived stream.

## Changes

- `/src/split_flows.py`: Trims the DEM derived streamline if it flows past the terminus of the branch (or level path) streamline.
- `/src/gms/delineate_hydros_and_produce_HAND.sh`: Added branch streamlines as an input to `split_flows.py`.

<br/><br/>

## v4.0.5.4 - 2022-08-01 - [PR #642](https://github.com/NOAA-OWP/inundation-mapping/pull/642)

Fixes bug that causes [Errno2] No such file or directory error when running synthesize_test_cases.py if testing_versions folder doesn't exist (for example, after downloading test_cases from ESIP S3).

## Additions

- `run_test_case.py`: Checks for testing_versions folder in test_cases and adds it if it doesn't exist.

<br/><br/>

## v4.0.5.3 - 2022-07-27 - [PR #630](https://github.com/NOAA-OWP/inundation-mapping/issues/630)

A file called gms_pipeline.sh already existed but was unusable. This has been updated and now can be used as a "one-command" execution of the fim4/gms run. While you still can run gms_run_unit.sh and gms_run_branch.sh as you did before, you no longer need to. Input arguments were simplified to allow for more default and this simplification was added to `gms_run_unit.sh` and `gms_run_branch.sh` as well. 

A new feature was added that is being used for `gms_pipeline.sh` which tests the percent and number of errors after hucs are processed before continuing onto branch processing.

New FIM4/gms usability is now just (at a minumum): `gms_pipeline.sh -n <output name> -u <HUC(s) or HUC list path>`
	
`gms_run_branch.sh` and `gms_run_branch.sh` have also been changed to add the new -a flag and default to dropping stream orders 1 and 2.

## Additions

- `src`
    - `check_unit_errors.py`: as described above.
- `unit_tests`
    - `check_unit_errors_unittests.py` and `check_unit_errors_params.json`: to match new file.    

## Changes

- `README.md`:  Updated text for FIM4, gms_pipeline, S3 input updates, information about updating dependencies, misc link updates and misc text verbage.
- `gms_pipeline.sh`: as described above.
- `gms_run_unit.sh`: as described above. Also small updates to clean up folders and files in case of an overwrite.
- `gms_run_branch.sh`: as described above.
- `src`
     - `utils`
         - `fim_enums.py`:  FIM_system_exit_codes renamed to FIM_exit_codes.
         - `shared_variables.py`: added configurable values for minimum number and percentage of unit errors.
    - `bash_functions.env`:   Update to make the cumulative time screen outputs in mins/secs instead of just seconds.
    - `check_huc_inputs.py`:  Now returns the number of HUCs being processed, needed by `gms_pipeline.sh` (Note: to get the value back to a bash file, it has to send it back via a "print" line and not a "return" value.  Improved input validation, 
- `unit_tests`
   - `README.md`: Misc text and link updates.

## Removals

- `config\params_template_calibrated.env`: No longer needed. Has been removed already from dev-fim3 and confirmed that it is not needed.
<br><br>

## v4.0.5.2 - 2022-07-25 - [PR #622](https://github.com/NOAA-OWP/inundation-mapping/pull/622)

Updates to unit tests including a minor update for outputs and loading in .json parameter files.
<br><br>


## v4.0.5.1 - 2022-06-27 - [PR #612](https://github.com/NOAA-OWP/inundation-mapping/pull/612)

`Alpha Test Refactor` An upgrade was made a few weeks back to the dev-fim3 branch that improved performance, usability and readability of running alpha tests. Some cleanup in other files for readability, debugging verbosity and styling were done as well. A newer, cleaner system for printing lines when the verbose flag is enabled was added.

## Changes

- `gms_run_branch.sh`:  Updated help instructions to about using multiple HUCs as command arguments.
- `gms_run_unit.sh`:  Updated help instructions to about using multiple HUCs as command arguments.
- `src/utils`
    - `shared_functions.py`: 
       - Added a new function called `vprint` which creates a simpler way (and better readability) for other python files when wanting to include a print line when the verbose flag is on.
       - Added a new class named `FIM_Helpers` as a wrapper for the new `vprint` method. 
       - With the new `FIM_Helpers` class, a previously existing method named `append_id_to_file_name` was moved into this class making it easier and quicker for usage in other classes.
       
- `tools`
    - `composite_inundation.py`: Updated its usage of the `append_id_to_file_name` function to now call the`FIM_Helpers` method version of it.
    - `gms_tools`
       - `inundate_gms.py`: Updated for its adjusted usage of the `append_id_to_file_name` method, also removed its own `def __vprint` function in favour of the `FIM_Helpers.vprint` method. 
       - `mosaic_inundation.py`: 
          - Added adjustments for use of `append_id_to_file_name` and adjustments for `fh.vprint`.
          - Fixed a bug for the variable `ag_mosaic_output` which was not pre-declared and would fail as using an undefined variable in certain conditions.
    - `run_test_case.py`: Ported `test_case` class from FIM 3 and tweaked slightly to allow for GMS FIM. Also added more prints against the new fh.vprint method. Also added a default print line for progress / traceability for all alpha test regardless if the verbose flag is set.
    - `synthesize_test_cases.py`: Ported `test_case` class from FIM 3.
- `unit_tests`
   - `shared_functions_unittests.py`: Update to match moving the `append_id_to_file_name` into the `FIM_Helpers` class. Also removed all "header print lines" for each unit test method (for output readability).

<br/><br/>

## v4.0.5.0 - 2022-06-16 - [PR #611](https://github.com/NOAA-OWP/inundation-mapping/pull/611)

'Branch zero' is a new branch that runs the HUCs full stream network to make up for stream orders 1 & 2 being skipped by the GMS solution and is similar to the FR extent in FIM v3. This new branch is created during `run_by_unit.sh` and the processed DEM is used by the other GMS branches during `run_by_branch.sh` to improve efficiency.

## Additions

- `src/gms/delineate_hydros_and_produce_HAND.sh`: Runs all of the modules associated with delineating stream lines and catchments and building the HAND relative elevation model. This file is called once during `gms_run_unit` to produce the branch zero files and is also run for every GMS branch in `gms_run_branch`.
- `config/deny_gms_branch_zero.lst`: A list specifically for branch zero that helps with cleanup (removing unneeded files after processing).

## Changes

- `src/`
    - `output_cleanup.py`: Fixed bug for viz flag.
    - `gms/`
        - `run_by_unit.sh`: Added creation of "branch zero", DEM pre-processing, and now calls.
        -  `delineate_hydros_and_produce_HAND.sh` to produce HAND outputs for the entire stream network.
        - `run_by_branch.sh`: Removed DEM processing steps (now done in `run_by_unit.sh`), moved stream network delineation and HAND generation to `delineate_hydros_and_produce_HAND.sh`.
        - `generate_branch_list.py`: Added argument and parameter to sure that the branch zero entry was added to the branch list.
- `config/`
     - `params_template.env`: Added `zero_branch_id` variable.
- `tools`
     - `run_test_case.py`: Some styling / readability upgrades plus some enhanced outputs.  Also changed the _verbose_ flag to _gms_verbose_ being passed into Mosaic_inundation function.
     - `synthesize_test_cases.py`: arguments being passed into the _alpha_test_args_ from being hardcoded from flags to verbose (effectively turning on verbose outputs when applicable. Note: Progress bar was not affected.
     - `tools_shared_functions.py`: Some styling / readability upgrades.
- `gms_run_unit.sh`: Added export of extent variable, dropped the -s flag and added the -a flag so it now defaults to dropping stream orders 1 and 2.
- `gms_run_branch.sh`: Fixed bug when using overwrite flag saying branch errors folder already exists, dropped the -s flag and added the -a flag so it now defaults to dropping stream orders 1 and 2.

## Removals

- `tests/`: Redundant
- `tools/shared_variables`: Redundant

<br/><br/>

## v4.0.4.3 - 2022-05-26 - [PR #605](https://github.com/NOAA-OWP/inundation-mapping/pull/605)

We needed a tool that could composite / mosaic inundation maps for FIM3 FR and FIM4 / GMS with stream orders 3 and higher. A tool previously existed named composite_fr_ms_inundation.py and it was renamed to composite_inundation.py and upgraded to handle any combination of 2 of 3 items (FIM3 FR, FIM3 MS and/or FIM4 GMS).

## Additions

- `tools/composite_inundation.py`: Technically it is a renamed from composite_ms_fr_inundation.py, and is based on that functionality, but has been heavily modified. It has a number of options, but primarily is designed to take two sets of output directories, inundate the files, then composite them into a single mosiac'd raster per huc. The primary usage is expected to be compositing FIM3 FR with FIM4 / GMS with stream orders 3 and higher. 

- `unit_tests/gms/inundate_gms_unittests.py and inundate_gms_params.json`: for running unit tests against `tools/gms_tools/inunundate_gms.py`.
- `unit_tests/shared_functions_unittests.py and shared_functions_params.json`: A new function named `append_id_to_file_name_single_identifier` was added to `src/utils/shared_functions.py` and some unit tests for that function was created.

## Removed

- `tools/composite_ms_fr_inundation.py`: replaced with upgraded version named `composite_inundation.py`.

## Changes

- `tools/gms_tools/inundate_gms.py`: some style, readabilty cleanup plus move a function up to `shared_functions.py`.
- `tools/gms_tools/mosaic_inundation.py`: some style, readabilty cleanup plus move a function up to `shared_functions.py`.
- `tools/inundation.py`: some style, readabilty cleanup.
- `tools/synthesize_test_cases.py`: was updated primarily for sample usage notes. 
<br/><br/>

## v4.0.4.2 - 2022-05-03 - [PR #594](https://github.com/NOAA-OWP/inundation-mapping/pull/594)

This hotfix includes several revisions needed to fix/update the FIM4 area inundation evaluation scripts. These changes largely migrate revisions from the FIM3 evaluation code to the FIM4 evaluation code.

## Changes

- `tools/eval_plots.py`: Copied FIM3 code revisions to enable RAS2FIM evals and PND plots. Replaced deprecated parameter name for matplotlib grid()
- `tools/synthesize_test_cases.py`: Copied FIM3 code revisions to assign FR, MS, COMP resolution variable and addressed magnitude list variable for IFC eval
- `tools/tools_shared_functions.py`: Copied FIM3 code revisions to enable probability not detected (PND) metric calculation
- `tools/tools_shared_variables.py`: Updated magnitude dictionary variables for RAS2FIM evals and PND plots

<br/><br/>

## v4.0.4.1 - 2022-05-02 - [PR #587](https://github.com/NOAA-OWP/inundation-mapping/pull/587)

While testing GMS against evaluation and inundation data, we discovered some challenges for running alpha testing at full scale. Part of it was related to the very large output volume for GMS which resulted in outputs being created on multiple servers and folders. Considering the GMS volume and processing, a tool was required to extract out the ~215 HUC's that we have evaluation data for. Next, we needed isolate valid HUC output folders from original 2,188 HUC's and its 100's of thousands of branches. The first new tool allows us to point to the `test_case` data folder and create a list of all HUC's that we have validation for.

Now that we have a list of relavent HUC's, we need to consolidate output folders from the previously processed full CONUS+ output data. The new `copy_test_case_folders.py` tool extracts relavent HUC (gms unit) folders, based on the list created above, into a consolidated folder. The two tools combine result in significantly reduced overall processing time for running alpha tests at scale.

`gms_run_unit.sh` and `aggregated_branch_lists.py` were adjusted to make a previously hardcoded file path and file name to be run-time parameters. By adding the two new arguments, the file could be used against the new `copy_test_case_folders.py`. `copy_test_case_folders.py` and `gms_run_unit.sh` can now call `aggregated_branch_lists.py` to create a key input file called `gms_inputs.csv` which is a key file required for alpha testing.

A few other small adjustments were made for readability and traceability as well as a few small fixes discovered when running at scale.

## Additions

- `tools/find_test_case_folders.py`: A new tool for creating a list of HUC's that we have test/evaluation data for.
- `tools/copy_test_case_folders.py`: A new tool for using the list created above, to scan through other fully processed output folders and extract only the HUC's (gms units) and it's branches into a consolidated folder, ready for alpha test processing (or other needs).

## Changes

- `src/gms/aggregate_branch_lists.py`: Adjusted to allow two previously hardcoded values to now be incoming arguments. Now this file can be used by both `gms_run_unit.sh` and `copy_test_case_folders.py`.
- `tools/synthesize_test_cases.py`: Adjustments for readability and progress status. The embedded progress bars are not working and will be addressed later.
- `tools/run_test_case.py`: A print statement was added to help with processing progess was added.
- `gms_run_unit.sh`: This was adjusted to match the new input parameters for `aggregate_branch_lists.py` as well as additions for progress status. It now will show the entire progress period start datetime, end datetime and duration. 
- `gms_run_branch.sh`: Also was upgraded to show the entire progress period start datetime, end datetime and duration.

<br/><br/>

## v4.0.4.0 - 2022-04-12 - [PR #557](https://github.com/NOAA-OWP/inundation-mapping/pull/557)

During large scale testing of the new **filtering out stream orders 1 and 2** feature [PR #548](https://github.com/NOAA-OWP/inundation-mapping/pull/548), a bug was discovered with 14 HUCS that had no remaining streams after removing stream orders 1 and 2. This resulted in a number of unmanaged and unclear exceptions. An exception may be still raised will still be raised in this fix for logging purposes, but it is now very clear what happened. Other types of events are logged with clear codes to identify what happened.

Fixes were put in place for a couple of new logging behaviors.

1. Recognize that for system exit codes, there are times when an event is neither a success (code 0) nor a failure (code 1). During processing where stream orders are dropped, some HUCs had no remaining reaches, others had mismatched reaches and others as had missing flowlines (reaches) relating to dissolved level paths (merging individual reaches as part of GMS). When these occur, we want to abort the HUC (unit) or branch processing, identify that they were aborted for specific reasons and continue. A new custom system exit code system was adding using python enums. Logging was enhanced to recognize that some exit codes were not a 0 or a 1 and process them differently.

2. Pathing and log management became an issue. It us not uncommon for tens or hundreds of thousands of branches to be processed. A new feature was to recognize what is happening with each branch or unit and have them easily found and recognizable. Futher, processing for failure (sys exit code of 1) are now copied into a unique folder as the occur to help with visualization of run time errors. Previously errors were not extracted until the end of the entire run which may be multiple days.

3. A minor correction was made when dissolved level paths were created with the new merged level path not always having a valid stream order value.

## File Additions

- `src/`
   - `utils/`
      - `fim_enums.py`:
         - A new class called `FIM_system_exit_codes` was added. This allows tracking and blocking of duplicate system exit codes when a custom system code is required.
        

## Changes

- `fim_run.sh`: Added the gms `non-zero-exit-code` system to `fim_run` to help uncover and isolate errors during processing. Errors recorded in log files within in the logs/unit folder are now copied into a new folder called `unit_errors`.  
    
- `gms_run_branch.sh`:
    -  Minor adjustments to how the `non-zero-exit code` logs were created. Testing uncovered that previous versions were not always reliable. This is now stablized and enhanced.
    - In previous versions, only the `gms_unit.sh` was aware that **stream order filtering** was being done. Now all branch processing is also aware that filtering is in place. Processing in child files and classes can now make adjustments as/if required for stream order filtering.
    - Small output adjustments were made to help with overall screen and log readability.  

- `gms_run_unit.sh`:
    - Minor adjustments to how the `non-zero-exit-code` logs were created similar to `gms_run_branch.sh.`
    - Small text corrections, formatting and output corrections were added.
    - A feature removing all log files at the start of the entire process run were added if the `overwrite` command line argument was added.

- `src/`
   - `filter_catchments_and_add_attributes.py`:
      - Some minor formatting and readability adjustments were added.
      - Additions were made to help this code be aware and responding accordingly if that stream order filtering has occurred. Previously recorded as bugs coming from this class, are now may recorded with the new custom exit code if applicable.

   - `run_by_unit.sh` (supporting fim_run.sh):
         - As a change was made to sub-process call to `filter_catchments_and_add_attributes.py` file, which is shared by gms, related to reach errors / events.

   - `split_flows.py`:
      - Some minor formatting and readability adjustments were added.
      - Additions were made to recognize the same type of errors as being described in other files related to stream order filtering issues.
      - A correction was made to be more precise and more explicit when a gms branch error existed. This was done to ensure that we were not letting other exceptions be trapped that were NOT related to stream flow filtering.
      
   - `time_and_tee_run_by_unit.sh`:
      - The new custom system exit codes was added. Note that the values of 61 (responding system code) are hardcoded instead of using the python based `Fim_system_exit_code` system. This is related to limited communication between python and bash.

   - `gms/`
      - `derive_level_paths.py`:  
          - Was upgraded to use the new fim_enums.Fim_system_exit_codes system. This occurs when no streams / flows remain after filtering.  Without this upgrade, standard exceptions were being issued with minimal details for the error.
          - Minor adjustments to formatting for readability were made.

      - `generate_branch_list.py` :  Minor adjustments to formatting for readability were made.

      - `run_by_branch.sh`:
         - Some minor formatting and readability adjustments were added.
         - Additions to the subprocess call to `split_flows.py` were added so it was aware that branch filtering was being used. `split_flows.py` was one of the files that was throwing errors related to stream order filtering. A subprocess call to `filter_catchments_and_add_attributes.py` adjustment was also required for the same reason.

      - `run_by_unit.sh`:
         - Some minor formatting and readability adjustments were added.
         - An addition was made to help trap errors that might be triggered by `derive_level_paths.py` for `stream order filtering`.

      - `time_and_tee_run_by_branch.sh`:
         - A system was added recognize if an non successful system exit code was sent back from `run_by_branch`. This includes true errors of code 1 and other new custom system exit codes. Upon detection of non-zero-exit codes, log files are immediately copied into special folders for quicker and easier visibility. Previously errors were not brought forth until the entire process was completed which ranged fro hours up to 18 days. Note: System exit codes of 60 and 61 were hardcoded instead of using the values from the new  `FIM_system_exit_codes` due to limitation of communication between python and bash.

      - `time_and_tee_run_by_unit.sh`:
         - The same upgrade as described above in `time_and_tee_run_by_branch.sh` was applied here.
         - Minor readability and output formatting changes were made.

      - `todo.md`
         - An entry was removed from this list which talked about errors due to small level paths exactly as was fixed in this pull request set.

- `unit_tests/`
   - `gms/`
      - `derive_level_paths_unittests.py` :  Added a new unit test specifically testing this type of condition with a known HUC that triggered the branch errors previously described..
      - `derive_level_paths_params.json`:
           - Added a new node with a HUC number known to fail.
           - Changed pathing for unit test data pathing from `/data/outputs/gms_example_unit_tests` to `/data/outputs/fim_unit_test_data_do_not_remove`. The new folder is intended to be a more permanent folder for unit test data.
           - Some additional tests were added validating the argument for dropping stream orders.


## Unit Test File Additions:

- `unit_tests/`
   - `filter_catchments_and_add_attributes_unittests.py` and `filter_catchments_and_add_attributes_params.json`:

   - `split_flows_unittests.py' and `split_flows_params.json`


<br/><br/>

## v4.0.3.1 - 2022-03-10 - [PR #561](https://github.com/NOAA-OWP/inundation-mapping/pull/561)

Bug fixes to get the Alpha Test working in FIM 4.

## Changes

- `tools/sythesize_test_cases.py`: Fixed bugs that prevented multiple benchmark types in the same huc from running `run_test_case.py`.
- `tools/run_test_case.py`: Fixed mall bug for IFC benchmark.
- `tools/eval_plots.py`: Fixed Pandas query bugs.

<br/><br/>

## v4.0.3.0 - 2022-03-03 - [PR #550](https://github.com/NOAA-OWP/inundation-mapping/pull/550)

This PR ports the functionality of `usgs_gage_crosswalk.py` and `rating_curve_comparison.py` to FIM 4.

## Additions

- `src/`:
    - `usgs_gage_aggregate.py`: Aggregates all instances of `usgs_elev_table.csv` to the HUC level. This makes it easier to view the gages in each HUC without having to hunt through branch folders and easier for the Sierra Test to run at the HUC level.
    - `usgs_gage_unit_setup.py`: Assigns a branch to each USGS gage within a unit. The output of this module is `usgs_subset_gages.gpkg` at the HUC level containing the `levpa_id` attribute.

## Changes

- `gms_run_branch.sh`: Added a line to aggregate all `usgs_elev_table.csv` into the HUC directory level using `src/usgs_gage_aggregate.py`.
- `src/`:
    -  `gms/`
        - `run_by_branch.sh`: Added a block to run `src/usgs_gage_crosswalk.py`. 
        - `run_by_unit.sh`: Added a block to run `src/usgs_gage_unit_setup.py`.
    - `usgs_gage_crosswalk.py`: Similar to it's functionality in FIM 3, this module snaps USGS gages to the stream network, samples the underlying DEMs, and writes the attributes to `usgs_elev_table.csv`. This CSV is later aggregated to the HUC level and eventually used in `tools/rating_curve_comparison.py`. Addresses #539 
- `tools/rating_curve_comparison.py`: Updated Sierra Test to work with FIM 4 data structure.
- `unit_tests/`:
    - `rating_curve_comparison_unittests.py` & `rating_curve_comparison_params.json`: Unit test code and parameters for the Sierra Test.
    - `usgs_gage_crosswalk_unittests.py` & `usgs_gage_crosswalk_params.json`: Unit test code and parameters for `usgs_gage_crosswalk.py`
- `config/`:
    - `deny_gms_branches_default.lst` & `config/deny_gms_branches_min.lst`: Add `usgs_elev_table.csv` to the lists as a comment so it doesn't get deleted during cleanup.
    - `deny_gms_unit_default.lst`: Add `usgs_subset_gages.gpkg` to the lists as a comment so it doesn't get deleted during cleanup.

<br/><br/>

## v4.0.2.0 - 2022-03-02 - [PR #548](https://github.com/NOAA-OWP/inundation-mapping/pull/548)

Added a new optional system which allows an argument to be added to the `gms_run_unit.sh` command line to filter out stream orders 1 and 2 when calculating branches. 

## Changes

- `gms_run_unit.sh`: Add the new optional `-s` command line argument. Inclusion of this argument means "drop stream orders 1 and 2".

- `src/gms`
   - `run_by_unit.sh`: Capture and forward the drop stream orders flag to `derive_level_paths.py`
	
   - `derive_level_paths.py`: Capture the drop stream order flag and working with `stream_branches.py` to include/not include loading nwm stream with stream orders 1 and 2.
	
   - `stream_branchs.py`: A correction was put in place to allow for the filter of branch attributes and values to be excluded. The `from_file` method has the functionality but was incomplete. This was corrected and how could accept the values from `derive_level_paths.py` to use the branch attribute of "order_" (gkpg field) and values excluded of [1,2] when optionally desired.

- `unit_tests/gms`
    - `derive_level_paths_unittests.py` and `derive_level_paths_params.py`: Updated for testing for the new "drop stream orders 1 and 2" feature. Upgrades were also made to earlier existing incomplete test methods to test more output conditions.
	
<br/><br/>

## v4.0.1.0 - 2022-02-02 - [PR #525](https://github.com/NOAA-OWP/cahaba/pull/525)

The addition of a very simple and evolving unit test system which has two unit tests against two py files.  This will set a precendence and will grow over time and may be automated, possibly during git check-in triggered. The embedded README.md has more details of what we currently have, how to use it, how to add new unit tests, and expected future enhancements.

## Additions

- `/unit_tests/` folder which has the following:

   - `clip_vectors_to_wbd_params.json`: A set of default "happy path" values that are expected to pass validation for the clip_vectors_to_wbd.py -> clip_vectors_to_wbd (function).

   - `clip_vectors_to_wbd_unittests.py`: A unit test file for src/clip_vectors_to_wbd.py. Incomplete but evolving.

   - `README.md`: Some information about how to create unit tests and how to use them.

   - `unit_tests_utils.py`: A python file where methods that are common to all unit tests can be placed.

   - `gms/derive_level_paths_params.json`: A set of default "happy path" values that are expected to pass validation for the derive_level_paths_params.py -> Derive_level_paths (function). 

   - `gms/derive_level_paths_unittests.py`: A unit test file for `src/derive_level_paths.py`. Incomplete but evolving.

<br/><br/>


## v4.0.0.0 - 2022-02-01 - [PR #524](https://github.com/NOAA-OWP/cahaba/pull/524)

FIM4 builds upon FIM3 and allows for better representation of inundation through the reduction of artificial restriction of inundation at catchment boundaries.

More details will be made available through a publication by Aristizabal et. al. and will be included in the "Credits and References" section of the README.md, titled "Reducing Horton-Strahler Stream Order Can Enhance Flood Inundation Mapping Skill with Applications for the U.S. National Water Model."

## Additions

- `/src/gms`: A new directory containing scripts necessary to produce the FIM4 Height Above Nearest Drainage grids and synthetic rating curves needed for inundation mapping.
- `/tools/gms_tools`: A new directory containing scripts necessary to generate and evaluate inundation maps produced from FIM4 Height Above Nearest Drainage grids and synthetic rating curves.


<br/><br/>


## v3.0.24.3 - 2021-11-29 - [PR #488](https://github.com/NOAA-OWP/cahaba/pull/488)

Fixed projection issue in `synthesize_test_cases.py`.

## Changes

- `Pipfile`: Added `Pyproj` to `Pipfile` to specify a version that did not have the current projection issues.

<br/><br/>

## v3.0.24.2 - 2021-11-18 - [PR #486](https://github.com/NOAA-OWP/cahaba/pull/486)

Adding a new check to keep `usgs_elev_table.csv`, `src_base.csv`, `small_segments.csv` for runs not using the `-viz` flag. We unintentionally deleted some .csv files in `vary_mannings_n_composite.py` but need to maintain some of these for non `-viz` runs (e.g. `usgs_elev_table.csv` is used for sierra test input).

## Changes

- `fim_run.sh`: passing `-v` flag to `vary_mannings_n_composite.py` to determine which csv files to delete. Setting `$viz` = 0 for non `-v` runs.
- `src/vary_mannings_n_composite.py`: added `-v` input arg and if statement to check which .csv files to delete.
- `src/add_crosswalk.py`: removed deprecated barc variables from input args.
- `src/run_by_unit.sh`: removed deprecated barc variables from input args to `add_crosswalk.py`.

<br/><br/>

## v3.0.24.1 - 2021-11-17 - [PR #484](https://github.com/NOAA-OWP/cahaba/pull/484)

Patch to clean up unnecessary files and create better names for intermediate raster files.

## Removals

- `tools/run_test_case_gms.py`: Unnecessary file.

## Changes

- `tools/composite_ms_fr_inundation.py`: Clean up documentation and intermediate file names.
- `tools/run_test_case.py`: Remove unnecessary imports.

<br/><br/>

## v3.0.24.0 - 2021-11-08 - [PR #482](https://github.com/NOAA-OWP/cahaba/pull/482)

Adds `composite_ms_fr_inundation.py` to allow for the generation of an inundation map given a "flow file" CSV and full-resolution (FR) and mainstem (MS) relative elevation models, synthetic rating curves, and catchments rasters created by the `fim_run.sh` script.

## Additions
- `composite_ms_fr_inundation.py`: New module that is used to inundate both MS and FR FIM and composite the two inundation rasters.
- `/tools/gms_tools/`: Three modules (`inundate_gms.py`, `mosaic_inundation.py`, `overlapping_inundation.py`) ported from the GMS branch used to composite inundation rasters.

## Changes
- `inundation.py`: Added 2 exception classes ported from the GMS branch.

<br/><br/>

## v3.0.23.3 - 2021-11-04 - [PR #481](https://github.com/NOAA-OWP/cahaba/pull/481)
Includes additional hydraulic properties to the `hydroTable.csv`: `Number of Cells`, `SurfaceArea (m2)`, `BedArea (m2)`, `Volume (m3)`, `SLOPE`, `LENGTHKM`, `AREASQKM`, `Roughness`, `TopWidth (m)`, `WettedPerimeter (m)`. Also adds `demDerived_reaches_split_points.gpkg`, `flowdir_d8_burned_filled.tif`, and `dem_thalwegCond.tif` to `-v` whitelist.

## Changes
- `run_by_unit.sh`: Added `EXIT FLAG` tag and previous non-zero exit code tag to the print statement to allow log lookup.
- `add_crosswalk.py`: Added extra attributes to the hydroTable.csv. Includes a default `barc_on` and `vmann_on` (=False) attribute that is overwritten (=True) if SRC post-processing modules are run.
- `bathy_src_adjust_topwidth.py`: Overwrites the `barc_on` attribute where applicable and includes the BARC-modified Volume property.
- `vary_mannings_n_composite.py`: Overwrites the `vmann_on` attribute where applicable.
- `output_cleanup.py`: Adds new files to the `-v` whitelist.

<br/><br/>

## v3.0.23.2 - 2021-11-04 - [PR #480](https://github.com/NOAA-OWP/cahaba/pull/480)
Hotfix for `vary_manning_n_composite.py` to address null discharge values for non-CONUS hucs.

## Changes
- `vary_manning_n_composite.py`: Add numpy where clause to set final discharge value to the original value if `vmann=False`

<br/><br/>

## v3.0.23.1 - 2021-11-03 - [PR #479](https://github.com/NOAA-OWP/cahaba/pull/479)
Patches the API updater. The `params_calibrated.env` is replaced with `params_template.env` because the BARC and Multi-N modules supplant the calibrated values.

## Changes
- `api/node/updater/updater.py`: Changed `params_calibrated.env` to `params_template.env`

<br/><br/>

## v3.0.23.0 - 2021-10-31 - [PR #475](https://github.com/NOAA-OWP/cahaba/pull/475)

Moved the synthetic rating curve (SRC) processes from the `\tools` directory to `\src` directory to support post-processing in `fim_run.sh`. These SRC post-processing modules will now run as part of the default `fim_run.sh` workflow. Reconfigured bathymetry adjusted rating curve (BARC) module to use the 1.5yr flow from NWM v2 recurrence flow data in combination with the Bieger et al. (2015) regression equations with bankfull discharge predictor variable input.

## Additions
- `src/bathy_src_adjust_topwidth.py` --> New version of bathymetry adjusted rating curve (BARC) module that is configured to use the Bieger et al. (2015) regression equation with input bankfull discharge as the predictor variable (previous version used the drainage area version of the regression equations). Also added log output capability, added reconfigured output content in `src_full_crosswalked_BARC.csv` and `hydroTable.csv`, and included modifications to allow BARC to run as a post-processing step in `fim_run.sh`. Reminder: BARC is only configured for MS extent.

## Removals
- `config/params_calibrated.env` --> deprecated the calibrated roughness values by stream order with the new introduction of variable/composite roughness module
- `src/bathy_rc_adjust.py` --> deprecated the previous BARC version

## Changes
- `src/identify_src_bankfull.py` --> Moved this script from /tools to /src, added more doc strings, cleaned up output log, and reconfigured to allow execution from fim_run.sh post-processing.
- `src/vary_mannings_n_composite.py` --> Moved this script from /tools to /src, added more doc strings, cleaned up output log, added/reconfigured output content in src_full_crosswalked_vmann.csv and hydroTable.csv, and reconfigured to allow execution from fim_run.sh post-processing.
- `config/params_template.env` --> Added additional parameter/variables for input to `identify_src_bankfull.py`, `vary_mannings_n_composite.py`, and `bathy_src_adjust_topwidth.py`.
      - default BARC input: bankfull channel geometry derived from the Bieger et al. (2015) bankfull discharge regression equations
      - default bankfull flow input: NWM v2 1.5-year recurrence flows
      - default variable roughness input: global (all NWM feature_ids) roughness values of 0.06 for in-channel and 0.11 for max overbank
- `fim_run.sh` --> Added SRC post-processing calls after the `run_by_unit.sh` workflow
- `src/add_crosswalk.py` --> Removed BARC module call (moved to post-processing)
- `src/run_by_unit.sh` --> Removed old/unnecessary print statement.
      - **Note: reset exit codes to 0 for unnecessary processing flags.** Non-zero error codes in `run_by_unit.sh` prevent the `fim_run.sh` post-processing steps from running. This error handling issue will be more appropriately handled in a soon to be release enhancement.
- `tools/run_test_case.py` --> Reverted changes used during development process

<br/><br/>

## v3.0.22.8 - 2021-10-26 - [PR #471](https://github.com/NOAA-OWP/cahaba/pull/471)

Manually filtering segments from stream input layer to fix flow reversal of the MS River (HUC 08030100).

## Changes
- `clip_vectors_to_wbd.py`: Fixes bug where flow direction is reversed for HUC 08030100. The issue is resolved by filtering incoming stream segments that intersect with the elevation grid boundary.

<br/><br/>

## v3.0.22.7 - 2021-10-08 - [PR #467](https://github.com/NOAA-OWP/cahaba/pull/467)

These "tool" enhancements 1) delineate in-channel vs. out-of-channel geometry to allow more targeted development of key physical drivers influencing the SRC calculations (e.g. bathymetry & Manning’s n) #418 and 2) applies a variable/composite Manning’s roughness (n) using user provided csv with in-channel vs. overbank roughness values #419 & #410.

## Additions
- `identify_src_bankfull.p`: new post-processing tool that ingests a flow csv (e.g. NWM 1.5yr recurr flow) to approximate the bankfull STG and then calculate the channel vs. overbank proportions using the volume and hydraulic radius variables
- `vary_mannings_n_composite.py`: new post-processing tool that ingests a csv containing feature_id, channel roughness, and overbank roughness and then generates composite n values via the channel ratio variable

## Changes
- `eval_plots.py`: modified the plot legend text to display full label for development tests
- `inundation.py`: added new optional argument (-n) and corresponding function to produce a csv containing the stage value (and SRC variables) calculated from the flow to stage interpolation.

<br/><br/>

## v3.0.22.6 - 2021-09-13 - [PR #462](https://github.com/NOAA-OWP/cahaba/pull/462)

This new workflow ingests FIM point observations from users and “corrects” the synthetic rating curves to produce the desired FIM extent at locations where feedback is available (locally calibrate FIM).

## Changes
- `add_crosswalk.py`: added `NextDownID` and `order_` attributes to the exported `hydroTable.csv`. This will potentially be used in future enhancements to extend SRC changes to upstream/downstream catchments.
- `adjust_rc_with_feedback.py`: added a new workflow to perform the SRC modifications (revised discharge) using the existing HAND geometry variables combined with the user provided point location flow and stage data.
- `inundation_wrapper_custom_flow.py`: updated code to allow for huc6 processing to generate custom inundation outputs.

<br/><br/>

## v3.0.22.5 - 2021-09-08 - [PR #460](https://github.com/NOAA-OWP/cahaba/pull/460)

Patches an issue where only certain benchmark categories were being used in evaluation.

## Changes
- In `tools/tools_shared_variables.py`, created a variable `MAGNITUDE_DICT` to store benchmark category magnitudes.
- `synthesize_test_cases.py` imports `MAGNITUDE_DICT` and uses it to assign magnitudes.

<br/><br/>

## v3.0.22.4 - 2021-08-30 - [PR #456](https://github.com/NOAA-OWP/cahaba/pull/456)

Renames the BARC modified variables that are exported to `src_full_crosswalked.csv` to replace the original variables. The default/original variables are renamed with `orig_` prefix. This change is needed to ensure downstream uses of the `src_full_crosswalked.csv` are able to reference the authoritative version of the channel geometry variables (i.e. BARC-adjust where available).

## Changes
- In `src_full_crosswalked.csv`, default/original variables are renamed with `orig_` prefix and `SA_div` is renamed to `SA_div_flag`.

<br/><br/>

## v3.0.22.3 - 2021-08-27 - [PR #457](https://github.com/NOAA-OWP/cahaba/pull/457)

This fixes a bug in the `get_metadata()` function in `/tools/tools_shared_functions.py` that arose because of a WRDS update. Previously the `metadata_source` response was returned as independent variables, but now it is returned a list of strings. Another issue was observed where the `EVALUATED_SITES_CSV` variable was being misdefined (at least on the development VM) through the OS environmental variable setting.

## Changes
- In `tools_shared_functions.py`, changed parsing of WRDS `metadata_sources` to account for new list type.
- In `generate_categorical_fim_flows.py`, changed the way the `EVALUATED_SITES_CSV` path is defined from OS environmental setting to a relative path that will work within Docker container.

<br/><br/>

## v3.0.22.2 - 2021-08-26 - [PR #455](https://github.com/NOAA-OWP/cahaba/pull/455)

This merge addresses an issues with the bathymetry adjusted rating curve (BARC) calculations exacerbating single-pixel inundation issues for the lower Mississippi River. This fix allows the user to specify a stream order value that will be ignored in BARC calculations (reverts to using the original/default rating curve). If/when the "thalweg notch" issue is addressed, this change may be unmade.

## Changes
- Added new env variable `ignore_streamorders` set to 10.
- Added new BARC code to set the bathymetry adjusted cross-section area to 0 (reverts to using the default SRC values) based on the streamorder env variable.

<br/><br/>

## v3.0.22.1 - 2021-08-20 - [PR #447](https://github.com/NOAA-OWP/cahaba/pull/447)

Patches the minimum stream length in the template parameters file.

## Changes
- Changes `max_split_distance_meters` in `params_template.env` to 1500.

<br/><br/>

## v3.0.22.0 - 2021-08-19 - [PR #444](https://github.com/NOAA-OWP/cahaba/pull/444)

This adds a script, `adjust_rc_with_feedback.py`, that will be expanded  in future issues. The primary function that performs the HAND value and hydroid extraction is ingest_points_layer() but this may change as the overall synthetic rating curve automatic update machanism evolves.

## Additions
- Added `adjust_rc_with_feedback.py` with `ingest_points_layer()`, a function to extract HAND and hydroid values for use in an automatic synthetic rating curve updating mechanism.

<br/><br/>

## v3.0.21.0 - 2021-08-18 - [PR #433](https://github.com/NOAA-OWP/cahaba/pull/433)

General repository cleanup, made memory-profiling an optional flag, API's release feature now saves outputs.

## Changes
- Remove `Dockerfile.prod`, rename `Dockerfile.dev` to just `Dockerfile`, and remove `.dockerignore`.
- Clean up `Dockerfile` and remove any unused* packages or variables.
- Remove any unused* Python packages from the `Pipfile`.
- Move the `CHANGELOG.md`, `SECURITY.md`, and `TERMS.md` files to the `/docs` folder.
- Remove any unused* scripts in the `/tools` and `/src` folders.
- Move `tools/preprocess` scripts into `tools/`.
- Ensure all scripts in the `/src` folder have their code in functions and are being called via a `__main__` function (This will help with implementing memory profiling fully).
- Changed memory-profiling to be an option flag `-m` for `fim_run.sh`.
- Updated FIM API to save all outputs during a "release" job.

<br/><br/>

## v3.0.20.2 - 2021-08-13 - [PR #443](https://github.com/NOAA-OWP/cahaba/pull/443)

This merge modifies `clip_vectors_to_wbd.py` to check for relevant input data.

## Changes
- `clip_vectors_to_wbd.py` now checks that there are NWM stream segments within the buffered HUC boundary.
- `included_huc8_ms.lst` has several additional HUC8s.

<br/><br/>

## v3.0.20.1 - 2021-08-12 - [PR #442](https://github.com/NOAA-OWP/cahaba/pull/442)

This merge improves documentation in various scripts.

## Changes
This PR better documents the following:

- `inundate_nation.py`
- `synthesize_test_cases.py`
- `adjust_thalweg_lateral.py`
- `rem.py`

<br/><br/>

## v3.0.20.0 - 2021-08-11 - [PR #440](https://github.com/NOAA-OWP/cahaba/pull/440)

This merge adds two new scripts into `/tools/` for use in QAQC.

## Additions
- `inundate_nation.py` to produce inundation maps for the entire country for use in QAQC.
- `check_deep_flooding.py` to check for depths of inundation greater than a user-supplied threshold at specific areas defined by a user-supplied shapefile.

<br/><br/>

## v3.0.19.5 - 2021-07-19

Updating `README.md`.

<br/><br/>

## v3.0.19.4 - 2021-07-13 - [PR #431](https://github.com/NOAA-OWP/cahaba/pull/431)

Updating logging and fixing bug in vector preprocessing.

## Additions
- `fim_completion_check.py` adds message to docker log to log any HUCs that were requested but did not finish `run_by_unit.sh`.
- Adds `input_data_edits_changelog.txt` to the inputs folder to track any manual or version/location specific changes that were made to data used in FIM 3.

## Changes
- Provides unique exit codes to relevant domain checkpoints within `run_by_unit.sh`.
- Bug fixes in `reduce_nhd_stream_density.py`, `mprof plot` call.
- Improved error handling in `add_crosswalk.py`.

<br/><br/>

## v3.0.19.3 - 2021-07-09

Hot fix to `synthesize_test_cases`.

## Changes
- Fixed if/elif/else statement in `synthesize_test_cases.py` that resulted in only IFC data being evaluated.

<br/><br/>

## v3.0.19.2 - 2021-07-01 - [PR #429](https://github.com/NOAA-OWP/cahaba/pull/429)

Updates to evaluation scripts to allow for Alpha testing at Iowa Flood Center (IFC) sites. Also, `BAD_SITES` variable updates to omit sites not suitable for evaluation from metric calculations.

## Changes
- The `BAD_SITES` list in `tools_shared_variables.py` was updated and reasons for site omission are documented.
- Refactored `run_test_case.py`, `synthesize_test_cases.py`, `tools_shared_variables.py`, and `eval_plots.py` to allow for IFC comparisons.

<br/><br/>

## v3.0.19.1 - 2021-06-17 - [PR #417](https://github.com/NOAA-OWP/cahaba/pull/417)

Adding a thalweg profile tool to identify significant drops in thalweg elevation. Also setting lateral thalweg adjustment threshold in hydroconditioning.

## Additions
- `thalweg_drop_check.py` checks the elevation along the thalweg for each stream path downstream of MS headwaters within a HUC.

## Removals
- Removing `dissolveLinks` arg from `clip_vectors_to_wbd.py`.

## Changes
- Cleaned up code in `split_flows.py` to make it more readable.
- Refactored `reduce_nhd_stream_density.py` and `adjust_headwater_streams.py` to limit MS headwater points in `agg_nhd_headwaters_adj.gpkg`.
- Fixed a bug in `adjust_thalweg_lateral.py` lateral elevation replacement threshold; changed threshold to 3 meters.
- Updated `aggregate_vector_inputs.py` to log intermediate processes.

<br/><br/>

## v3.0.19.0 - 2021-06-10 - [PR #415](https://github.com/NOAA-OWP/cahaba/pull/415)

Feature to evaluate performance of alternative CatFIM techniques.

## Additions
- Added `eval_catfim_alt.py` to evaluate performance of alternative CatFIM techniques.

<br/><br/>
## v3.0.18.0 - 2021-06-09 - [PR #404](https://github.com/NOAA-OWP/cahaba/pull/404)

To help analyze the memory consumption of the Fim Run process, the python module `memory-profiler` has been added to give insights into where peak memory usage is with in the codebase.

In addition, the Dockerfile was previously broken due to the Taudem dependency removing the version that was previously being used by FIM. To fix this, and allow new docker images to be built, the Taudem version has been updated to the newest version on the Github repo and thus needs to be thoroughly tested to determine if this new version has affected the overall FIM outputs.

## Additions
- Added `memory-profiler` to `Pipfile` and `Pipfile.lock`.
- Added `mprof` (memory-profiler cli utility) call to the `time_and_tee_run_by_unit.sh` to create overall memory usage graph location in the `/logs/{HUC}_memory.png` of the outputs directory.
- Added `@profile` decorator to all functions within scripts used in the `run_by_unit.sh` script to allow for memory usage tracking, which is then recorded in the `/logs/{HUC}.log` file of the outputs directory.

## Changes
- Changed the Taudem version in `Dockerfile.dev` to `98137bb6541a0d0077a9c95becfed4e56d0aa0ac`.
- Changed all calls of python scripts in `run_by_unit.s` to be called with the `-m memory-profiler` argument to allow scripts to also track memory usage.

<br/><br/>
## v3.0.17.1 - 2021-06-04 - [PR #395](https://github.com/NOAA-OWP/cahaba/pull/395)

Bug fix to the `generate_nws_lid.py` script

## Changes
- Fixes incorrectly assigned attribute field "is_headwater" for some sites in the `nws_lid.gpkg` layer.
- Updated `agg_nhd_headwaters_adj.gpkg`, `agg_nhd_streams_adj.gpkg`, `nwm_flows.gpkg`, and `nwm_catchments.gpkg` input layers using latest NWS LIDs.

<br/><br/>
## v3.0.17.0 - 2021-06-04 - [PR #393](https://github.com/NOAA-OWP/cahaba/pull/393)
BARC updates to cap the bathy calculated xsec area in `bathy_rc_adjust.py` and allow user to choose input bankfull geometry.

## Changes

- Added new env variable to control which input file is used for the bankfull geometry input to bathy estimation workflow.
- Modified the bathymetry cross section area calculation to cap the additional area value so that it cannot exceed the bankfull cross section area value for each stream segment (bankfull value obtained from regression equation dataset).
- Modified the `rating_curve_comparison.py` plot output to always put the FIM rating curve on top of the USGS rating curve (avoids USGS points covering FIM).
- Created a new aggregate csv file (aggregates for all hucs) for all of the `usgs_elev_table.csv` files (one per huc).
- Evaluate the FIM Bathymetry Adjusted Rating Curve (BARC) tool performance using the estimated bankfull geometry dataset derived for the NWM route link dataset.

<br/><br/>
## v3.0.16.3 - 2021-05-21 - [PR #388](https://github.com/NOAA-OWP/cahaba/pull/388)

Enhancement and bug fixes to `synthesize_test_cases.py`.

## Changes
- Addresses a bug where AHPS sites without benchmark data were receiving a CSI of 0 in the master metrics CSV produced by `synthesize_test_cases.py`.
- Includes a feature enhancement to `synthesize_test_cases.py` that allows for the inclusion of user-specified testing versions in the master metrics CSV.
- Removes some of the print statements used by `synthesize_test_cases.py`.

<br/><br/>
## v3.0.16.2 - 2021-05-18 - [PR #384](https://github.com/NOAA-OWP/cahaba/pull/384)

Modifications and fixes to `run_test_case.py`, `eval_plots.py`, and AHPS preprocessing scripts.

## Changes
- Comment out return statement causing `run_test_case.py` to skip over sites/hucs when calculating contingency rasters.
- Move bad sites list and query statement used to filter out bad sites to the `tools_shared_variables.py`.
- Add print statements in `eval_plots.py` detailing the bad sites used and the query used to filter out bad sites.
- Update AHPS preprocessing scripts to produce a domain shapefile.
- Change output filenames produced in ahps preprocessing scripts.
- Update workarounds for some sites in ahps preprocessing scripts.

<br/><br/>
## v3.0.16.1 - 2021-05-11 - [PR #380](https://github.com/NOAA-OWP/cahaba/pull/380)

The current version of Eventlet used in the Connector module of the FIM API is outdated and vulnerable. This update bumps the version to the patched version.

## Changes
- Updated `api/node/connector/requirements.txt` to have the Eventlet version as 0.31.0

<br/><br/>
## v3.0.16.0 - 2021-05-07 - [PR #378](https://github.com/NOAA-OWP/cahaba/pull/378)

New "Release" feature added to the FIM API. This feature will allow for automated FIM, CatFIM, and relevant metrics to be generated when a new FIM Version is released. See [#373](https://github.com/NOAA-OWP/cahaba/issues/373) for more detailed steps that take place in this feature.

## Additions
- Added new window to the UI in `api/frontend/gui/templates/index.html`.
- Added new job type to `api/node/connector/connector.py` to allow these release jobs to run.
- Added additional logic in `api/node/updater/updater.py` to run the new eval and CatFIM scripts used in the release feature.

## Changes
- Updated `api/frontend/output_handler/output_handler.py` to allow for copying more broad ranges of file paths instead of only the `/data/outputs` directory.

<br/><br/>
## v3.0.15.10 - 2021-05-06 - [PR #375](https://github.com/NOAA-OWP/cahaba/pull/375)

Remove Great Lakes coastlines from WBD buffer.

## Changes
- `gl_water_polygons.gpkg` layer is used to mask out Great Lakes boundaries and remove NHDPlus HR coastline segments.

<br/><br/>
## v3.0.15.9 - 2021-05-03 - [PR #372](https://github.com/NOAA-OWP/cahaba/pull/372)

Generate `nws_lid.gpkg`.

## Additions
- Generate `nws_lid.gpkg` with attributes indicating if site is a headwater `nws_lid` as well as if it is co-located with another `nws_lid` which is referenced to the same `nwm_feature_id` segment.

<br/><br/>
## v3.0.15.8 - 2021-04-29 - [PR #371](https://github.com/NOAA-OWP/cahaba/pull/371)

Refactor NHDPlus HR preprocessing workflow. Resolves issue #238

## Changes
- Consolidate NHD streams, NWM catchments, and headwaters MS and FR layers with `mainstem` column.
- HUC8 intersections are included in the input headwaters layer.
- `clip_vectors_to_wbd.py` removes incoming stream segment from the selected layers.

<br/><br/>
## v3.0.15.7 - 2021-04-28 - [PR #367](https://github.com/NOAA-OWP/cahaba/pull/367)

Refactor synthesize_test_case.py to handle exceptions during multiprocessing. Resolves issue #351

## Changes
- refactored `inundation.py` and `run_test_case.py` to handle exceptions without using `sys.exit()`.

<br/><br/>
## v3.0.15.6 - 2021-04-23 - [PR #365](https://github.com/NOAA-OWP/cahaba/pull/365)

Implement CatFIM threshold flows to Sierra test and add AHPS benchmark preprocessing scripts.

## Additions
- Produce CatFIM flows file when running `rating_curve_get_usgs_gages.py`.
- Several scripts to preprocess AHPS benchmark data. Requires numerous file dependencies not available through Cahaba.

## Changes
- Modify `rating_curve_comparison.py` to ingest CatFIM threshold flows in calculations.
- Modify `eval_plots.py` to save all site specific bar plots in same parent directory instead of in subdirectories.
- Add variables to `env.template` for AHPS benchmark preprocessing.

<br/><br/>
## v3.0.15.5 - 2021-04-20 - [PR #363](https://github.com/NOAA-OWP/cahaba/pull/363)

Prevent eval_plots.py from erroring out when spatial argument enabled if certain datasets not analyzed.

## Changes
- Add check to make sure analyzed dataset is available prior to creating spatial dataset.

<br/><br/>
## v3.0.15.4 - 2021-04-20 - [PR #356](https://github.com/NOAA-OWP/cahaba/pull/356)

Closing all multiprocessing Pool objects in repo.

<br/><br/>
## v3.0.15.3 - 2021-04-19 - [PR #358](https://github.com/NOAA-OWP/cahaba/pull/358)

Preprocess NHDPlus HR rasters for consistent projections, nodata values, and convert from cm to meters.

## Additions
- `preprocess_rasters.py` reprojects raster, converts to meters, and updates nodata value to -9999.
- Cleaned up log messages from `bathy_rc_adjust.py` and `usgs_gage_crosswalk.py`.
- Outputs paths updated in `generate_categorical_fim_mapping.py` and `generate_categorical_fim.py`.
- `update_raster_profile` cleans up raster crs, blocksize, nodata values, and converts elevation grids from cm to meters.
- `reproject_dem.py` imports gdal to reproject elevation rasters because an error was occurring when using rasterio.

## Changes
- `burn_in_levees.py` replaces the `gdal_calc.py` command to resolve inconsistent outputs with burned in levee values.

<br/><br/>
## v3.0.15.2 - 2021-04-16 - [PR #359](https://github.com/NOAA-OWP/cahaba/pull/359)

Hotfix to preserve desired files when production flag used in `fim_run.sh`.

## Changes

- Fixed production whitelisted files.

<br/><br/>
## v3.0.15.1 - 2021-04-13 - [PR #355](https://github.com/NOAA-OWP/cahaba/pull/355)

Sierra test considered all USGS gage locations to be mainstems even though many actually occurred with tributaries. This resulted in unrealistic comparisons as incorrect gages were assigned to mainstems segments. This feature branch identifies gages that are on mainstems via attribute field.

## Changes

- Modifies `usgs_gage_crosswalk.py` to filter out gages from the `usgs_gages.gpkg` layer such that for a "MS" run, only consider gages that contain rating curve information (via `curve` attribute) and are also mainstems gages (via `mainstems` attribute).
- Modifies `usgs_gage_crosswalk.py` to filter out gages from the `usgs_gages.gpkg` layer such that for a "FR" run, only consider gages that contain rating curve information (via `curve` attribute) and are not mainstems gages (via `mainstems` attribute).
- Modifies how mainstems segments are determined by using the `nwm_flows_ms.gpkg` as a lookup to determine if the NWM segment specified by WRDS for a gage site is a mainstems gage.

## Additions

- Adds a `mainstem` attribute field to `usgs_gages.gpkg` that indicates whether a gage is located on a mainstems river.
- Adds `NWM_FLOWS_MS` variable to the `.env` and `.env.template` files.
- Adds the `extent` argument specified by user when running `fim_run.sh` to `usgs_gage_crosswalk.py`.

<br/><br/>
## v3.0.15.0 - 2021-04-08 - [PR #340](https://github.com/NOAA-OWP/cahaba/pull/340)

Implementing a prototype technique to estimate the missing bathymetric component in the HAND-derived synthetic rating curves. The new Bathymetric Adjusted Rating Curve (BARC) function is built within the `fim_run.sh` workflow and will ingest bankfull geometry estimates provided by the user to modify the cross section area used in the synthetic rating curve generation.

### Changes
 - `add_crosswalk.py` outputs the stream order variables to `src_full_crosswalked.csv` and calls the new `bathy_rc_adjust.py` if bathy env variable set to True and `extent=MS`.
 - `run_by_unit.sh` includes a new csv outputs for reviewing BARC calculations.
 - `params_template.env` & `params_calibrated.env` contain new BARC function input variables and on/off toggle variable.
 - `eval_plots.py` now includes additional AHPS eval sites in the list of "bad_sites" (flagged issues with MS flowlines).

### Additions
 - `bathy_rc_adjust.py`:
    - Imports the existing synthetic rating curve table and the bankfull geometry input data (topwidth and cross section area per COMID).
    - Performs new synthetic rating curve calculations with bathymetry estimation modifications.
    - Flags issues with the thalweg-notch artifact.

<br/><br/>
## v3.0.14.0 - 2021-04-05 - [PR #338](https://github.com/NOAA-OWP/cahaba/pull/338)

Create tool to retrieve rating curves from USGS sites and convert to elevation (NAVD88). Intended to be used as part of the Sierra Test.

### Changes
 - Modify `usgs_gage_crosswalk.py` to:
    1) Look for `location_id` instead of `site_no` attribute field in `usgs_gages.gpkg` file.
    2) Filter out gages that do not have rating curves included in the `usgs_rating_curves.csv`.
 - Modify `rating_curve_comparison.py` to perform a check on the age of the user specified `usgs_rating_curves.csv` and alert user to the age of the file and recommend updating if file is older the 30 days.

### Additions
 - Add `rating_curve_get_usgs_curves.py`. This script will generate the following files:
     1) `usgs_rating_curves.csv`: A csv file that contains rating curves (including converted to NAVD88 elevation) for USGS gages in a format that is compatible with  `rating_curve_comparisons.py`. As it is is currently configured, only gages within CONUS will have rating curve data.
     2) `log.csv`: A log file that records status for each gage and includes error messages.
     3) `usgs_gages.gpkg`: A geospatial layer (in FIM projection) of all active USGS gages that meet a predefined criteria. Additionally, the `curve` attribute indicates whether a rating curve is found in the `usgs_rating_curves.csv`. This spatial file is only generated if the `all` option is passed with the `-l` argument.

<br/><br/>
## v3.0.13.0 - 2021-04-01 - [PR #332](https://github.com/NOAA-OWP/cahaba/pull/332)

Created tool to compare synthetic rating curve with benchmark rating curve (Sierra Test).

### Changes
 - Update `aggregate_fim_outputs.py` call argument in `fim_run.sh` from 4 jobs to 6 jobs, to optimize API performance.
 - Reroutes median elevation data from `add_crosswalk.py` and `rem.py` to new file (depreciating `hand_ref_elev_table.csv`).
 - Adds new files to `viz_whitelist` in `output_cleanup.py`.

### Additions
 - `usgs_gage_crosswalk.py`: generates `usgs_elev_table.csv` in `run_by_unit.py` with elevation and additional attributes at USGS gages.
 - `rating_curve_comparison.py`: post-processing script to plot and calculate metrics between synthetic rating curves and USGS rating curve data.

<br/><br/>
## v3.0.12.1 - 2021-03-31 - [PR #336](https://github.com/NOAA-OWP/cahaba/pull/336)

Fix spatial option in `eval_plots.py` when creating plots and spatial outputs.

### Changes
 - Removes file dependencies from spatial option. Does require the WBD layer which should be specified in `.env` file.
 - Produces outputs in a format consistent with requirements needed for publishing.
 - Preserves leading zeros in huc information for all outputs from `eval_plots.py`.

### Additions
 - Creates `fim_performance_points.shp`: this layer consists of all evaluated ahps points (with metrics). Spatial data retrieved from WRDS on the fly.
 - Creates `fim_performance_polys.shp`: this layer consists of all evaluated huc8s (with metrics). Spatial data retrieved from WBD layer.

<br/><br/>
## v3.0.12.0 - 2021-03-26 - [PR #327](https://github.com/NOAA-OWP/cahaba/pull/237)

Add more detail/information to plotting capabilities.

### Changes
 - Merge `plot_functions.py` into `eval_plots.py` and move `eval_plots.py` into the tools directory.
 - Remove `plots` subdirectory.

### Additions
 - Optional argument to create barplots of CSI for each individual site.
 - Create a csv containing the data used to create the scatterplots.

<br/><br/>
## v3.0.11.0 - 2021-03-22 - [PR #319](https://github.com/NOAA-OWP/cahaba/pull/298)

Improvements to CatFIM service source data generation.

### Changes
 - Renamed `generate_categorical_fim.py` to `generate_categorical_fim_mapping.py`.
 - Updated the status outputs of the `nws_lid_sites layer` and saved it in the same directory as the `merged catfim_library layer`.
 - Additional stability fixes (such as improved compatability with WRDS updates).

### Additions
 - Added `generate_categorical_fim.py` to wrap `generate_categorical_fim_flows.py` and `generate_categorical_fim_mapping.py`.
 - Create new `nws_lid_sites` shapefile located in same directory as the `catfim_library` shapefile.

<br/><br/>
## v3.0.10.1 - 2021-03-24 - [PR #320](https://github.com/NOAA-OWP/cahaba/pull/320)

Patch to synthesize_test_cases.py.

### Changes
 - Bug fix to `synthesize_test_cases.py` to allow comparison between `testing` version and `official` versions.

<br/><br/>
## v3.0.10.0 - 2021-03-12 - [PR #298](https://github.com/NOAA-OWP/cahaba/pull/298)

Preprocessing of flow files for Categorical FIM.

### Additions
 - Generate Categorical FIM flow files for each category (action, minor, moderate, major).
 - Generate point shapefile of Categorical FIM sites.
 - Generate csv of attribute data in shapefile.
 - Aggregate all shapefiles and csv files into one file in parent directory.
 - Add flood of record category.

 ### Changes
 - Stability fixes to `generate_categorical_fim.py`.

<br/><br/>
## v3.0.9.0 - 2021-03-12 - [PR #297](https://github.com/NOAA-OWP/cahaba/pull/297)

Enhancements to FIM API.

### Changes
 - `fim_run.sh` can now be run with jobs in parallel.
 - Viz post-processing can now be selected in API interface.
 - Jobs table shows jobs that end with errors.
 - HUC preset lists can now be selected in interface.
 - Better `output_handler` file writing.
 - Overall better restart and retry handlers for networking problems.
 - Jobs can now be canceled in API interface.
 - Both FR and MS configs can be selected for a single job.

<br/><br/>
## v3.0.8.2 - 2021-03-11 - [PR #296](https://github.com/NOAA-OWP/cahaba/pull/296)

Enhancements to post-processing for Viz-related use-cases.

### Changes
 - Aggregate grids are projected to Web Mercator during `-v` runs in `fim_run.sh`.
 - HUC6 aggregation is parallelized.
 - Aggregate grid blocksize is changed from 256 to 1024 for faster postprocessing.

<br/><br/>
## v3.0.8.1 - 2021-03-10 - [PR #302](https://github.com/NOAA-OWP/cahaba/pull/302)

Patched import issue in `tools_shared_functions.py`.

### Changes
 - Changed `utils.` to `tools_` in `tools_shared_functions.py` after recent structural change to `tools` directory.

<br/><br/>
## v3.0.8.0 - 2021-03-09 - [PR #279](https://github.com/NOAA-OWP/cahaba/pull/279)

Refactored NWS Flood Categorical HAND FIM (CatFIM) pipeline to open source.

### Changes
 - Added `VIZ_PROJECTION` to `shared_variables.py`.
 - Added missing library referenced in `inundation.py`.
 - Cleaned up and converted evaluation scripts in `generate_categorical_fim.py` to open source.
 - Removed `util` folders under `tools` directory.

<br/><br/>
## v3.0.7.1 - 2021-03-02 - [PR #290](https://github.com/NOAA-OWP/cahaba/pull/290)

Renamed benchmark layers in `test_cases` and updated variable names in evaluation scripts.

### Changes
 - Updated `run_test_case.py` with new benchmark layer names.
 - Updated `run_test_case_calibration.py` with new benchmark layer names.

<br/><br/>
## v3.0.7.0 - 2021-03-01 - [PR #288](https://github.com/NOAA-OWP/cahaba/pull/288)

Restructured the repository. This has no impact on hydrological work done in the codebase and is simply moving files and renaming directories.

### Changes
 - Moved the contents of the `lib` folder to a new folder called `src`.
 - Moved the contents of the `tests` folder to the `tools` folder.
 - Changed any instance of `lib` or `libDir` to `src` or `srcDir`.

<br/><br/>
## v3.0.6.0 - 2021-02-25 - [PR #276](https://github.com/NOAA-OWP/cahaba/pull/276)

Enhancement that creates metric plots and summary statistics using metrics compiled by `synthesize_test_cases.py`.

### Additions
 - Added `eval_plots.py`, which produces:
    - Boxplots of CSI, FAR, and POD/TPR
    - Barplot of aggregated CSI scores
    - Scatterplot of CSI comparing two FIM versions
    - CSV of aggregated statistics (CSI, FAR, POD/TPR)
    - CSV of analyzed data and analyzed sites

<br/><br/>
## v3.0.5.3 - 2021-02-23 - [PR #275](https://github.com/NOAA-OWP/cahaba/pull/275)

Bug fixes to new evaluation code.

### Changes

 - Fixed a bug in `synthesize_test_cases.py` where the extent (MS/FR) was not being written to merged metrics file properly.
 - Fixed a bug in `synthesize_test_cases.py` where only BLE test cases were being written to merged metrics file.
 - Removed unused imports from `inundation.py`.
 - Updated README.md

<br/><br/>
## v3.0.5.2 - 2021-02-23 - [PR #272](https://github.com/NOAA-OWP/cahaba/pull/272)

Adds HAND synthetic rating curve (SRC) datum elevation values to `hydroTable.csv` output.

### Changes

 - Updated `add_crosswalk.py` to included "Median_Thal_Elev_m" variable outputs in `hydroTable.csv`.
 - Renamed hydroid attribute in `rem.py` to "Median" in case we want to include other statistics in the future (e.g. min, max, range etc.).

<br/><br/>
## v3.0.5.1 - 2021-02-22

Fixed `TEST_CASES_DIR` path in `tests/utils/shared_variables.py`.

### Changes

 - Removed `"_new"` from `TEST_CASES_DIR` variable.

<br/><br/>
## v3.0.5.0 - 2021-02-22 - [PR #267](https://github.com/NOAA-OWP/cahaba/pull/267)

Enhancements to allow for evaluation at AHPS sites, the generation of a query-optimized metrics CSV, and the generation of categorical FIM. This merge requires that the `/test_cases` directory be updated for all machines performing evaluation.

### Additions

 - `generate_categorical_fim.py` was added to allow production of NWS Flood Categorical HAND FIM (CatFIM) source data. More changes on this script are to follow in subsequent branches.

### Removals

 - `ble_autoeval.sh` and `all_ble_stats_comparison.py` were deleted because `synthesize_test_cases.py` now handles the merging of metrics.
 - The code block in `run_test_case.py` that was responsible for printing the colored metrics to screen has been commented out because of the new scale of evaluations (formerly in `run_test_case.py`, now in `shared_functions.py`)
 - Remove unused imports from inundation wrappers in `/tools`.

### Changes

 - Updated `synthesize_test_cases.py` to allow for AHPS site evaluations.
 - Reorganized `run_test_case.py` by moving more functions into `shared_functions.py`.
 - Created more shared variables in `shared_variables.py` and updated import statements in relevant scripts.

<br/><br/>

## v3.0.4.4 - 2021-02-19 - [PR #266](https://github.com/NOAA-OWP/cahaba/pull/266)

Rating curves for short stream segments are replaced with rating curves from upstream/downstream segments.

### Changes

 - Short stream segments are identified and are reassigned the channel geometry from upstream/downstream segment.
 - `fossid` renamed to `fimid` and the attribute's starting value is now 1000 to avoid HydroIDs with leading zeroes.
 - Addresses issue where HydroIDs were not included in final hydrotable.
 - Added `import sys` to `inundation.py` (missing from previous feature branch).
 - Variable names and general workflow are cleaned up.

<br/><br/>
## v3.0.4.3 - 2021-02-12 - [PR #254](https://github.com/NOAA-OWP/cahaba/pull/254)

Modified `rem.py` with a new function to output HAND reference elev.

### Changes

 - Function `make_catchment_hydroid_dict` creates a df of pixel catchment ids and overlapping hydroids.
 - Merge hydroid df and thalweg minimum elevation df.
 - Produces new output containing all catchment ids and min thalweg elevation value named `hand_ref_elev_table.csv`.
 - Overwrites the `demDerived_reaches_split.gpk` layer by adding additional attribute `Min_Thal_Elev_meters` to view the elevation value for each hydroid.

<br/><br/>
## v3.0.4.2 - 2021-02-12 - [PR #255](https://github.com/NOAA-OWP/cahaba/pull/255)

Addresses issue when running on HUC6 scale.

### Changes

 - `src.json` should be fixed and slightly smaller by removing whitespace.
 - Rasters are about the same size as running fim as huc6 (compressed and tiled; aggregated are slightly larger).
 - Naming convention and feature id attribute are only added to the aggregated hucs.
 - HydroIDs are different for huc6 vs aggregated huc8s mostly due to forced split at huc boundaries (so long we use consistent workflow it shouldn't matter).
 - Fixed known issue where sometimes an incoming stream is not included in the final selection will affect aggregate outputs.

<br/><br/>
## v3.0.4.1 - 2021-02-12 - [PR #261](https://github.com/NOAA-OWP/cahaba/pull/261)

Updated MS Crosswalk method to address gaps in FIM.

### Changes

 - Fixed typo in stream midpoint calculation in `split_flows.py` and `add_crosswalk.py`.
 - `add_crosswalk.py` now restricts the MS crosswalk to NWM MS catchments.
 - `add_crosswalk.py` now performs a secondary MS crosswalk selection by nearest NWM MS catchment.

<br/><br/>
## v3.0.4.0 - 2021-02-10 - [PR #256](https://github.com/NOAA-OWP/cahaba/pull/256)

New python script "wrappers" for using `inundation.py`.

### Additions

 - Created `inundation_wrapper_nwm_flows.py` to produce inundation outputs using NWM recurrence flows: 1.5 year, 5 year, 10 year.
 - Created `inundation_wrapper_custom_flow.py` to produce inundation outputs with user-created flow file.
 - Created new `tools` parent directory to store `inundation_wrapper_nwm_flows.py` and  `inundation_wrapper_custom_flow.py`.

<br/><br/>
## v3.0.3.1 - 2021-02-04 - [PR #253](https://github.com/NOAA-OWP/cahaba/pull/253)

Bug fixes to correct mismatched variable name and file path.

### Changes

 - Corrected variable name in `fim_run.sh`.
 - `acquire_and_preprocess_inputs.py` now creates `huc_lists` folder and updates file path.

<br/><br/>
## v3.0.3.0 - 2021-02-04 - [PR #227](https://github.com/NOAA-OWP/cahaba/pull/227)

Post-process to aggregate FIM outputs to HUC6 scale.

### Additions

 - Viz outputs aggregated to HUC6 scale; saves outputs to `aggregate_fim_outputs` folder.

### Changes

 - `split_flows.py` now splits streams at HUC8 boundaries to ensure consistent catchment boundaries along edges.
 - `aggregate_fim_outputs.sh` has been depreciated but remains in the repo for potential FIM 4 development.
 - Replaced geopandas driver arg with getDriver throughout repo.
 - Organized parameters in environment files by group.
 - Cleaned up variable names in `split_flows.py` and `build_stream_traversal.py`.
 - `build_stream_traversal.py` is now assigning HydroID by midpoint instead centroid.
 - Cleanup of `clip_vectors_to_wbd.py`.

<br/><br/>
## v3.0.2.0 - 2021-01-25 - [PR #218](https://github.com/NOAA-OWP/cahaba/pull/218)

Addition of an API service to schedule, run and manage `fim_run` jobs through a user-friendly web interface.

### Additions

 - `api` folder that contains all the codebase for the new service.

<br/><br/>
## v3.0.1.0 - 2021-01-21 - [PR #206](https://github.com/NOAA-OWP/cahaba/pull/206)

Preprocess MS and FR stream networks

### Changes

 - Headwater stream segments geometries are adjusted to align with with NWM streams.
 - Incoming streams are selected using intersection points between NWM streams and HUC4 boundaries.
 - `clip_vectors_to_wbd.py` handles local headwaters.
 - Removes NHDPlus features categorized as coastline and underground conduit.  
 - Added streams layer to production whitelist.
 - Fixed progress bar in `lib/acquire_and_preprocess_inputs.py`.
 - Added `getDriver` to shared `functions.py`.
 - Cleaned up variable names and types.

<br/><br/>
## v3.0.0.4 - 2021-01-20 - [PR #230](https://github.com/NOAA-OWP/cahaba/pull/230)

Changed the directory where the `included_huc*.lst` files are being read from.

### Changes

 - Changed the directory where the `included_huc*.lst` files are being read from.

<br/><br/>
## v3.0.0.3 - 2021-01-14 - [PR #210](https://github.com/NOAA-OWP/cahaba/pull/210)

Hotfix for handling nodata value in rasterized levee lines.

### Changes

 - Resolves bug for HUCs where `$ndv > 0` (Great Lakes region).
 - Initialize the `nld_rasterized_elev.tif` using a value of `-9999` instead of `$ndv`.

 <br/><br/>
## v3.0.0.2 - 2021-01-06 - [PR #200](https://github.com/NOAA-OWP/cahaba/pull/200)

Patch to address AHPSs mapping errors.

### Changes

 - Checks `dtype` of `hydroTable.csv` columns to resolve errors caused in `inundation.py` when joining to flow forecast.
 - Exits `inundation.py` when all hydrotable HydroIDs are lake features.
 - Updates path to latest AHPs site layer.
 - Updated [readme](https://github.com/NOAA-OWP/cahaba/commit/9bffb885f32dfcd95978c7ccd2639f9df56ff829)

<br/><br/>
## v3.0.0.1 - 2020-12-31 - [PR #184](https://github.com/NOAA-OWP/cahaba/pull/184)

Modifications to build and run Docker image more reliably. Cleanup on some pre-processing scripts.

### Changes

 - Changed to noninteractive install of GRASS.
 - Changed some paths from relative to absolute and cleaned up some python shebang lines.

### Notes
 - `aggregate_vector_inputs.py` doesn't work yet. Need to externally download required data to run fim_run.sh

 <br/><br/>
## v3.0.0.0 - 2020-12-22 - [PR #181](https://github.com/NOAA-OWP/cahaba/pull/181)

The software released here builds on the flood inundation mapping capabilities demonstrated as part of the National Flood Interoperability Experiment, the Office of Water Prediction's Innovators Program and the National Water Center Summer Institute. The flood inundation mapping software implements the Height Above Nearest Drainage (HAND) algorithm and incorporates community feedback and lessons learned over several years. The software has been designed to meet the requirements set by stakeholders interested in flood prediction and has been developed in partnership with several entities across the water enterprise.<|MERGE_RESOLUTION|>--- conflicted
+++ resolved
@@ -1,47 +1,31 @@
 All notable changes to this project will be documented in this file.
 We follow the [Semantic Versioning 2.0.0](http://semver.org/) format.
 
-<<<<<<< HEAD
+## 4.0.8.0 - 2022-08-26 - [PR #671](https://github.com/NOAA-OWP/inundation-mapping/pull/671)
+
+Trims ends of branches that are in waterbodies; also removes branches if they are entirely in a waterbody.
+
+## Changes
+- `src/gms/stream_branches.py`: adds functionality to trim and prune branches in waterbodies.
+
+<br/><br/>
+
+## v4.0.7.2 - 2022-08-11 - [PR #654](https://github.com/NOAA-OWP/inundation-mapping/pull/654)
+
+`inundate_nation.py` A change to switch the inundate nation function away from refrences to `inundate.py`, and rather use `inundate_gms.py` and `mosaic_inundation.py`
+
+## Changes
+- `inundate_gms`:  Changed `mask_type = 'filter'`
+
 ## v4.0.7.1 - 2022-08-22 - [PR #665](https://github.com/NOAA-OWP/inundation-mapping/pull/665)
 
 Hotfix for addressing missing input variable when running `gms_run_branch.sh` outside of `gms_pipeline.sh`. 
-=======
-## 4.0.8.0 - 2022-08-26 - [PR #671](https://github.com/NOAA-OWP/inundation-mapping/pull/671)
-
-Trims ends of branches that are in waterbodies; also removes branches if they are entirely in a waterbody.
->>>>>>> 68e76431
 
 ## Changes
 - `gms_run_branch.sh`: defining path to WBD HUC input file directly in ogr2ogr call rather than using the $input_WBD_gdb defined in `gms_run_unit.sh`
 - `src/src_adjust_spatial_obs.py`: removed an extra print statement
 - `src/src_roughness_optimization.py`: removed a log file write that contained sensitive host name
 
-<<<<<<< HEAD
-=======
-## v4.0.7.2 - 2022-08-11 - [PR #654](https://github.com/NOAA-OWP/inundation-mapping/pull/654)
-
-`inundate_nation.py` A change to switch the inundate nation function away from refrences to `inundate.py`, and rather use `inundate_gms.py` and `mosaic_inundation.py`
-
-## Changes
-
-- `inundate_gms`:  Changed `mask_type = 'filter'`
-
-## Changes
-
-- `src/gms/stream_branches.py`: adds functionality to trim and prune branches in waterbodies.
-
-<br/><br/>
-
-## v4.0.7.1 - 2022-08-22 - [PR #665](https://github.com/NOAA-OWP/inundation-mapping/pull/665)
-
-Hotfix for addressing missing input variable when running `gms_run_branch.sh` outside of `gms_pipeline.sh`. 
-
-## Changes
-- `gms_run_branch.sh`: defining path to WBD HUC input file directly in ogr2ogr call rather than using the $input_WBD_gdb defined in `gms_run_unit.sh`
-- `src/src_adjust_spatial_obs.py`: removed an extra print statement
-- `src/src_roughness_optimization.py`: removed a log file write that contained sensitive host name
-
->>>>>>> 68e76431
 <br/><br/>
 
 ## v4.0.7.0 - 2022-08-17 - [PR #657](https://github.com/NOAA-OWP/inundation-mapping/pull/657)
