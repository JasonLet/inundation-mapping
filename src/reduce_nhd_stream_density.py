#!/usr/bin/env python3

import geopandas as gpd
import pandas as pd
import numpy as np
from collections import deque
import argparse
import pygeos
from shapely.wkb import dumps
from shapely.geometry import Point
from utils.shared_functions import getDriver


def subset_nhd_network(huc4,huc4_mask,selected_wbd8,nhd_streams_,headwaters_filename,headwater_id,nwm_intersections_filename,mainstem_flag=False):

    headwater_streams = pd.DataFrame()

    if mainstem_flag == False:
        nhd_streams = gpd.read_file(nhd_streams_)
        headwater_col = 'is_headwater'
        id_col = 'headwaters_id'
        n = -1
    else:
        nhd_streams = nhd_streams_.copy()
        headwater_col = 'mainstem'
        id_col = 'nws_lid'
        n = ''

    # Locate the closest NHDPlus HR stream segment to NWM headwater points. Done by HUC8 to reduce processing time and to contain NWM headwater in the same HUC
    for index, row in selected_wbd8.iterrows():
        huc = row["HUC8"]

        # Double check that this is a nested HUC
        if huc.startswith(str(huc4)):

            huc8_mask = selected_wbd8.loc[selected_wbd8.HUC8==huc]
            huc8_mask = huc8_mask.reset_index(drop=True)

            # Masking headwaters by HUC8
            headwaters_mask = gpd.read_file(headwaters_filename, mask = huc8_mask)
            headwaters_mask = headwaters_mask.reset_index(drop=True)

            # Masking subset streams by HUC8
            if mainstem_flag == False:
                streams_subset = gpd.read_file(nhd_streams_, mask = huc8_mask)
            else:
                streams_subset = nhd_streams.loc[nhd_streams.HUC8==huc].copy()
                if headwaters_mask.is_headwater.dtype != 'int': headwaters_mask.is_headwater = headwaters_mask.is_headwater.astype('int')
                if headwaters_mask.is_colocated.dtype != 'int': headwaters_mask.is_colocated = headwaters_mask.is_colocated.astype('int')
                headwaters_mask = headwaters_mask.loc[headwaters_mask.is_headwater==True]

            if not streams_subset.empty:
                streams_subset[headwater_col] = False
                streams_subset = streams_subset.reset_index(drop=True)

                # Create WKB geometry column
                streams_subset['b_geom'] = None
                for index, linestring in enumerate(streams_subset.geometry):
                    streams_subset.at[index, 'b_geom'] = dumps(linestring)

                # Create pygeos nhd stream geometries from WKB representation
                streambin_geom = pygeos.io.from_wkb(streams_subset['b_geom'])

                # Add HUC8 column
                streams_subset['HUC8'] = str(huc)

                # Add headwaters_id column
                streams_subset[id_col] = n
<<<<<<< HEAD

                distance_from_upstream = {}
                for index, point in headwaters_mask.iterrows():

                    # Convert headwaterpoint geometries to WKB representation
                    wkb_point = dumps(point.geometry)

                    # Create pygeos headwaterpoint geometries from WKB representation
=======
                distance_from_upstream = {}
                for index, point in headwaters_mask.iterrows():

                    # Convert headwater point geometries to WKB representation
                    wkb_point = dumps(point.geometry)

                    # Create pygeos headwater point geometries from WKB representation
>>>>>>> dbefb75d
                    pointbin_geom = pygeos.io.from_wkb(wkb_point)

                    # Distance to each stream segment
                    distances = pygeos.measurement.distance(streambin_geom, pointbin_geom)

                    # Find minimum distance
                    min_index = np.argmin(distances)
                    headwater_point_name = point[headwater_id]

                    # Find stream segment closest to headwater point
                    if mainstem_flag==True:

                        if point.is_colocated==True:

                            closest_stream = streams_subset.iloc[min_index]
                            distance_to_line = point.geometry.distance(Point(closest_stream.geometry.coords[-1]))
                            print(f"{point.nws_lid} distance on line {closest_stream.NHDPlusID}:  {np.round(distance_to_line,1)}")

                            if not closest_stream.NHDPlusID in distance_from_upstream.keys():
                                distance_from_upstream[closest_stream.NHDPlusID] = [point.nws_lid,distance_to_line]

                            elif distance_from_upstream[closest_stream.NHDPlusID][1] > distance_to_line:
                                distance_from_upstream[closest_stream.NHDPlusID] = [point.nws_lid,distance_to_line]

                            headwater_point_name = distance_from_upstream[closest_stream.NHDPlusID][0]

                    headwater_point_name = point[headwater_id]

                    # Find stream segment closest to headwater point
                    if mainstem_flag==True:

                        if point.is_colocated==True:

                            closest_stream = streams_subset.iloc[min_index]
                            distance_to_line = point.geometry.distance(Point(closest_stream.geometry.coords[-1]))

                            print(f"{point.nws_lid} distance on line {closest_stream.NHDPlusID}:  {np.round(distance_to_line,1)}")
                            if not closest_stream.NHDPlusID in distance_from_upstream.keys():

                                distance_from_upstream[closest_stream.NHDPlusID] = [point.nws_lid,distance_to_line]

                            elif distance_from_upstream[closest_stream.NHDPlusID][1] > distance_to_line:

                                distance_from_upstream[closest_stream.NHDPlusID] = [point.nws_lid,distance_to_line]

                            headwater_point_name = distance_from_upstream[closest_stream.NHDPlusID][0]

                    # Closest segment to headwater
                    streams_subset.loc[min_index,headwater_col] = True
                    streams_subset.loc[min_index,id_col] = headwater_point_name
<<<<<<< HEAD

                headwater_streams = headwater_streams.append(streams_subset[['NHDPlusID',headwater_col,id_col,'HUC8']])

    headwater_streams = headwater_streams.sort_values(headwater_col, ascending=False).drop_duplicates('NHDPlusID') # keeps headwater=True for conflicting duplicates

=======

                headwater_streams = headwater_streams.append(streams_subset[['NHDPlusID',headwater_col,id_col,'HUC8']])

    headwater_streams = headwater_streams.sort_values(headwater_col, ascending=False).drop_duplicates('NHDPlusID') # keeps headwater=True for conflicting duplicates

>>>>>>> dbefb75d
    if mainstem_flag == False:
        nhd_streams = nhd_streams.merge(headwater_streams,on='NHDPlusID',how='inner')
    else:
        headwater_streams = headwater_streams.drop(columns=['HUC8'])
        nhd_streams = nhd_streams.merge(headwater_streams,on='NHDPlusID',how='outer')
        nhd_streams[id_col] = nhd_streams[id_col].fillna(n)
        nhd_streams[headwater_col] = nhd_streams[headwater_col].fillna(0)

    del selected_wbd8, streams_subset, headwater_streams

    huc4_mask_buffer = huc4_mask.buffer(10)

    # Identify inflowing streams
    nwm_intersections = gpd.read_file(nwm_intersections_filename, mask=huc4_mask_buffer)

    if mainstem_flag == False:
        nhd_streams['downstream_of_headwater'] = False
<<<<<<< HEAD
=======
        nhd_streams['is_relevant_stream'] = nhd_streams['is_headwater'].copy()
>>>>>>> dbefb75d
    else:
        nwm_intersections = nwm_intersections.loc[nwm_intersections.mainstem==1]

    nhd_streams = nhd_streams.explode()
    nhd_streams = nhd_streams.reset_index(drop=True)

<<<<<<< HEAD
=======


>>>>>>> dbefb75d
    # Find stream segment closest to nwm intersection point
    for index, point in nwm_intersections.iterrows():

        # Distance to each stream segment
        distances = nhd_streams.distance(point.geometry)

        # Find minimum distance
        min_index = np.argmin(distances)

        # Update attributes for incoming stream
        nhd_streams.loc[min_index,headwater_col] = True

        if mainstem_flag == False:
            nhd_streams.loc[min_index,'downstream_of_headwater'] = True
            nhd_streams['is_relevant_stream'] = nhd_streams[headwater_col].copy()

    # Trace down from headwaters
    nhd_streams.set_index('NHDPlusID',inplace=True,drop=False)

<<<<<<< HEAD
    nhd_streams = get_downstream_segments(nhd_streams,headwater_col,mainstem_flag)
=======
    nhd_streams = get_downstream_segments(nhd_streams.copy(),headwater_col,mainstem_flag)
>>>>>>> dbefb75d

    # nhd_streams.fillna(value = {"is_relevant_stream": False}, inplace=True)
    nhd_streams = nhd_streams.loc[nhd_streams['is_relevant_stream'],:]
    nhd_streams.reset_index(drop=True,inplace=True)

    return nhd_streams

<<<<<<< HEAD
=======

>>>>>>> dbefb75d
def get_downstream_segments(streams, attribute,mainstem_flag):

    Q = deque(streams.loc[streams[attribute],'NHDPlusID'].tolist())
    visited = set()

    while Q:
        q = Q.popleft()
        if q in visited:
            continue

        visited.add(q)
        toNode,DnLevelPat = streams.loc[q,['ToNode','DnLevelPat']]

        try:
            downstream_ids = streams.loc[streams['FromNode'] == toNode,:].index.tolist()
        except ValueError: # 18050002 has duplicate nhd stream feature
            if len(toNode.unique()) == 1:
                toNode = toNode.iloc[0]
                downstream_ids = streams.loc[streams['FromNode'] == toNode,:].index.tolist()

        # If multiple downstream_ids are returned select the ids that are along the main flow path (i.e. exclude segments that are diversions)
        if len(set(downstream_ids))>1: # special case: remove duplicate NHDPlusIDs
            relevant_ids = [segment for segment in downstream_ids if DnLevelPat == streams.loc[segment,'LevelPathI']]
        else:
            relevant_ids = downstream_ids

        if mainstem_flag == False:
<<<<<<< HEAD
=======

>>>>>>> dbefb75d
            streams.loc[relevant_ids,'is_relevant_stream'] = True
            streams.loc[relevant_ids,'downstream_of_headwater'] = True
        else:
            streams.loc[relevant_ids,'mainstem'] = True

        for i in relevant_ids:
            if i not in visited:
                Q.append(i)

    return streams


if __name__ == '__main__':

    parser = argparse.ArgumentParser(description='Reduce NHDPlus HR network based on headwater points')
    parser.add_argument('-n','--huc-number',help='HUC number',required=True,type=str)
    parser.add_argument('-b','--huc4-mask',help='HUC4 mask',required=True)
    parser.add_argument('-w','--selected-wbd8',help='WBD8 layer',required=True)
    parser.add_argument('-t','--nhd-streams',help='NHDPlus HR geodataframe',required=True)
    parser.add_argument('-a','--headwaters-filename',help='Headwaters points layer name',required=True,type=str)
    parser.add_argument('-s','--subset-nhd-streams-fileName',help='Output streams layer name',required=False,type=str,default=None)
    parser.add_argument('-i','--headwater-id',help='Headwater points ID column',required=True)
    parser.add_argument('-c','--nwm-intersections-filename',help='NWM HUC4 intersection points',required=True)
    parser.add_argument('-d','--mainstem-flag',help='flag for mainstems network',required=False,default=False)

    args = vars(parser.parse_args())

    huc_number = args['huc_number']
    huc4_mask = args['huc4_mask']
    selected_wbd8 = args['selected_wbd8']
    nhd_streams = args['nhd_streams']
    headwaters_filename = args['headwaters_filename']
    subset_nhd_streams_fileName = args['subset_nhd_streams_fileName']
    headwater_id = args['headwater_id']
    nwm_intersections_filename = args['nwm_intersections_filename']
    mainstem_flag = args['mainstem_flag']

    subset_streams_gdf = subset_nhd_network(huc_number,huc4_mask,selected_wbd8,nhd_streams,headwaters_filename,headwater_id,nwm_intersections_filename,mainstem_flag=False)

    if subset_nhd_streams_fileName is not None:
        subset_streams_gdf.to_file(subset_nhd_streams_fileName,driver=getDriver(subset_nhd_streams_fileName),index=False)<|MERGE_RESOLUTION|>--- conflicted
+++ resolved
@@ -66,24 +66,13 @@
 
                 # Add headwaters_id column
                 streams_subset[id_col] = n
-<<<<<<< HEAD
-
                 distance_from_upstream = {}
                 for index, point in headwaters_mask.iterrows():
 
-                    # Convert headwaterpoint geometries to WKB representation
-                    wkb_point = dumps(point.geometry)
-
-                    # Create pygeos headwaterpoint geometries from WKB representation
-=======
-                distance_from_upstream = {}
-                for index, point in headwaters_mask.iterrows():
-
                     # Convert headwater point geometries to WKB representation
                     wkb_point = dumps(point.geometry)
 
                     # Create pygeos headwater point geometries from WKB representation
->>>>>>> dbefb75d
                     pointbin_geom = pygeos.io.from_wkb(wkb_point)
 
                     # Distance to each stream segment
@@ -110,43 +99,14 @@
 
                             headwater_point_name = distance_from_upstream[closest_stream.NHDPlusID][0]
 
-                    headwater_point_name = point[headwater_id]
-
-                    # Find stream segment closest to headwater point
-                    if mainstem_flag==True:
-
-                        if point.is_colocated==True:
-
-                            closest_stream = streams_subset.iloc[min_index]
-                            distance_to_line = point.geometry.distance(Point(closest_stream.geometry.coords[-1]))
-
-                            print(f"{point.nws_lid} distance on line {closest_stream.NHDPlusID}:  {np.round(distance_to_line,1)}")
-                            if not closest_stream.NHDPlusID in distance_from_upstream.keys():
-
-                                distance_from_upstream[closest_stream.NHDPlusID] = [point.nws_lid,distance_to_line]
-
-                            elif distance_from_upstream[closest_stream.NHDPlusID][1] > distance_to_line:
-
-                                distance_from_upstream[closest_stream.NHDPlusID] = [point.nws_lid,distance_to_line]
-
-                            headwater_point_name = distance_from_upstream[closest_stream.NHDPlusID][0]
-
                     # Closest segment to headwater
                     streams_subset.loc[min_index,headwater_col] = True
                     streams_subset.loc[min_index,id_col] = headwater_point_name
-<<<<<<< HEAD
 
                 headwater_streams = headwater_streams.append(streams_subset[['NHDPlusID',headwater_col,id_col,'HUC8']])
 
     headwater_streams = headwater_streams.sort_values(headwater_col, ascending=False).drop_duplicates('NHDPlusID') # keeps headwater=True for conflicting duplicates
 
-=======
-
-                headwater_streams = headwater_streams.append(streams_subset[['NHDPlusID',headwater_col,id_col,'HUC8']])
-
-    headwater_streams = headwater_streams.sort_values(headwater_col, ascending=False).drop_duplicates('NHDPlusID') # keeps headwater=True for conflicting duplicates
-
->>>>>>> dbefb75d
     if mainstem_flag == False:
         nhd_streams = nhd_streams.merge(headwater_streams,on='NHDPlusID',how='inner')
     else:
@@ -164,21 +124,15 @@
 
     if mainstem_flag == False:
         nhd_streams['downstream_of_headwater'] = False
-<<<<<<< HEAD
-=======
         nhd_streams['is_relevant_stream'] = nhd_streams['is_headwater'].copy()
->>>>>>> dbefb75d
     else:
         nwm_intersections = nwm_intersections.loc[nwm_intersections.mainstem==1]
 
     nhd_streams = nhd_streams.explode()
     nhd_streams = nhd_streams.reset_index(drop=True)
 
-<<<<<<< HEAD
-=======
-
-
->>>>>>> dbefb75d
+
+
     # Find stream segment closest to nwm intersection point
     for index, point in nwm_intersections.iterrows():
 
@@ -198,11 +152,7 @@
     # Trace down from headwaters
     nhd_streams.set_index('NHDPlusID',inplace=True,drop=False)
 
-<<<<<<< HEAD
-    nhd_streams = get_downstream_segments(nhd_streams,headwater_col,mainstem_flag)
-=======
     nhd_streams = get_downstream_segments(nhd_streams.copy(),headwater_col,mainstem_flag)
->>>>>>> dbefb75d
 
     # nhd_streams.fillna(value = {"is_relevant_stream": False}, inplace=True)
     nhd_streams = nhd_streams.loc[nhd_streams['is_relevant_stream'],:]
@@ -210,10 +160,7 @@
 
     return nhd_streams
 
-<<<<<<< HEAD
-=======
-
->>>>>>> dbefb75d
+
 def get_downstream_segments(streams, attribute,mainstem_flag):
 
     Q = deque(streams.loc[streams[attribute],'NHDPlusID'].tolist())
@@ -241,10 +188,7 @@
             relevant_ids = downstream_ids
 
         if mainstem_flag == False:
-<<<<<<< HEAD
-=======
-
->>>>>>> dbefb75d
+
             streams.loc[relevant_ids,'is_relevant_stream'] = True
             streams.loc[relevant_ids,'downstream_of_headwater'] = True
         else:
