--- conflicted
+++ resolved
@@ -6,12 +6,8 @@
 from r_grow_distance import r_grow_distance
 from utils.shared_functions import mem_profile
 
-<<<<<<< HEAD
-@profile
-=======
 
 @mem_profile
->>>>>>> dbefb75d
 def agreedem(rivers_raster, dem, output_raster, workspace, grass_workspace, buffer_dist, smooth_drop, sharp_drop, delete_intermediate_data):
     '''
     Produces a hydroconditioned raster using the AGREE DEM methodology as described by Ferdi Hellweger (https://www.caee.utexas.edu/prof/maidment/gishydro/ferdi/research/agree/agree.html). The GRASS gis tool r.grow.distance is used to calculate intermediate allocation and proximity rasters.
